/*
 * Copyright (C) 2014-2019 Ole André Vadla Ravnås <oleavr@nowsecure.com>
 *
 * Licence: wxWindows Library Licence, Version 3.1
 */

#include "gummipsrelocator.h"

#include "gummemory.h"

#define GUM_MAX_INPUT_INSN_COUNT (100)

typedef struct _GumCodeGenCtx GumCodeGenCtx;

struct _GumCodeGenCtx
{
  const cs_insn * insn;
  cs_mips * detail;

  const cs_insn * delay_slot_insn;
  cs_mips * delay_slot_detail;

  GumMipsWriter * output;
};

static gboolean gum_mips_has_delay_slot (const cs_insn * insn);

GumMipsRelocator *
gum_mips_relocator_new (gconstpointer input_code,
                        GumMipsWriter * output)
{
  GumMipsRelocator * relocator;

  relocator = g_slice_new (GumMipsRelocator);

  gum_mips_relocator_init (relocator, input_code, output);

  return relocator;
}

GumMipsRelocator *
gum_mips_relocator_ref (GumMipsRelocator * relocator)
{
  g_atomic_int_inc (&relocator->ref_count);

  return relocator;
}

void
gum_mips_relocator_unref (GumMipsRelocator * relocator)
{
  if (g_atomic_int_dec_and_test (&relocator->ref_count))
  {
    gum_mips_relocator_clear (relocator);

    g_slice_free (GumMipsRelocator, relocator);
  }
}

void
gum_mips_relocator_init (GumMipsRelocator * relocator,
                         gconstpointer input_code,
                         GumMipsWriter * output)
{
  relocator->ref_count = 1;

#if G_BYTE_ORDER == G_LITTLE_ENDIAN
<<<<<<< HEAD
  #if (GLIB_SIZEOF_VOID_P == 8)
  err = cs_open (CS_ARCH_MIPS, CS_MODE_MIPS64 | CS_MODE_LITTLE_ENDIAN,
      &relocator->capstone);
  #else  
  err = cs_open (CS_ARCH_MIPS, CS_MODE_MIPS32 | CS_MODE_LITTLE_ENDIAN,
=======
  cs_open (CS_ARCH_MIPS, CS_MODE_MIPS32 | CS_MODE_LITTLE_ENDIAN,
>>>>>>> 6aa4c7ad
      &relocator->capstone);
  #endif
#else
<<<<<<< HEAD
  #if (GLIB_SIZEOF_VOID_P == 8)
  err = cs_open (CS_ARCH_MIPS, CS_MODE_MIPS64 | CS_MODE_BIG_ENDIAN,
      &relocator->capstone);
  #else
  err = cs_open (CS_ARCH_MIPS, CS_MODE_MIPS32 | CS_MODE_BIG_ENDIAN,
=======
  cs_open (CS_ARCH_MIPS, CS_MODE_MIPS32 | CS_MODE_BIG_ENDIAN,
>>>>>>> 6aa4c7ad
      &relocator->capstone);
  #endif
#endif
  cs_option (relocator->capstone, CS_OPT_DETAIL, CS_OPT_ON);
  relocator->input_insns = g_new0 (cs_insn *, GUM_MAX_INPUT_INSN_COUNT);

  relocator->output = NULL;

  gum_mips_relocator_reset (relocator, input_code, output);
}

void
gum_mips_relocator_clear (GumMipsRelocator * relocator)
{
  guint i;

  gum_mips_relocator_reset (relocator, NULL, NULL);

  for (i = 0; i != GUM_MAX_INPUT_INSN_COUNT; i++)
  {
    cs_insn * insn = relocator->input_insns[i];
    if (insn != NULL)
    {
      cs_free (insn, 1);
      relocator->input_insns[i] = NULL;
    }
  }
  g_free (relocator->input_insns);

  cs_close (&relocator->capstone);
}

void
gum_mips_relocator_reset (GumMipsRelocator * relocator,
                          gconstpointer input_code,
                          GumMipsWriter * output)
{
  relocator->input_start = input_code;
  relocator->input_cur = input_code;
  relocator->input_pc = GUM_ADDRESS (input_code);

  if (output != NULL)
    gum_mips_writer_ref (output);
  if (relocator->output != NULL)
    gum_mips_writer_unref (relocator->output);
  relocator->output = output;

  relocator->inpos = 0;
  relocator->outpos = 0;

  relocator->eob = FALSE;
  relocator->eoi = FALSE;
  relocator->delay_slot_pending = FALSE;
}

static guint
gum_mips_relocator_inpos (GumMipsRelocator * self)
{
  return self->inpos % GUM_MAX_INPUT_INSN_COUNT;
}

static guint
gum_mips_relocator_outpos (GumMipsRelocator * self)
{
  return self->outpos % GUM_MAX_INPUT_INSN_COUNT;
}

static void
gum_mips_relocator_increment_inpos (GumMipsRelocator * self)
{
  self->inpos++;
  g_assert (self->inpos > self->outpos);
}

static void
gum_mips_relocator_increment_outpos (GumMipsRelocator * self)
{
  self->outpos++;
  g_assert (self->outpos <= self->inpos);
}

guint
gum_mips_relocator_read_one (GumMipsRelocator * self,
                             const cs_insn ** instruction)
{
  cs_insn ** insn_ptr, * insn;
  const uint8_t * code;
  size_t size;
  uint64_t address;

  if (self->eoi && !self->delay_slot_pending)
    return 0;

  insn_ptr = &self->input_insns[gum_mips_relocator_inpos (self)];

  if (*insn_ptr == NULL)
    *insn_ptr = cs_malloc (self->capstone);

  code = self->input_cur;
  size = 4;
  address = self->input_pc;
  insn = *insn_ptr;

  if (!cs_disasm_iter (self->capstone, &code, &size, &address, insn))
    return 0;

  switch (insn->id)
  {
    case MIPS_INS_J:
      self->eob = TRUE;
      self->eoi = TRUE;
      self->delay_slot_pending = TRUE;
      break;
    case MIPS_INS_JR:
      self->eob = TRUE;
      self->eoi = TRUE;
      self->delay_slot_pending = TRUE;
      break;
    case MIPS_INS_BGEZAL:
    case MIPS_INS_BGEZALL:
    case MIPS_INS_BLTZAL:
    case MIPS_INS_BLTZALL:
    case MIPS_INS_JAL:
    case MIPS_INS_JALR:
      self->eob = TRUE;
      self->eoi = FALSE;
      self->delay_slot_pending = TRUE;
      break;
    case MIPS_INS_B:
      /*
       * Although there isn't actually a separate branch instruction as you just use 
       * BEQ $zero,$zero to compare the zero register, capstone appears to decode it 
       * differently (presumably as it make display easier and it makes more sense 
       * that way. Easy to miss this one if just reading through manuals though. Oh 
       * yeah, for those unfamiliar with MIPS there is a zero register which is 
       * unmodifiable and whose value is always zero (odd!).
       */
    case MIPS_INS_BEQ:
    case MIPS_INS_BEQL:
    case MIPS_INS_BGEZ:
    case MIPS_INS_BGEZL:
    case MIPS_INS_BGTZ:
    case MIPS_INS_BGTZL:
    case MIPS_INS_BLEZ:
    case MIPS_INS_BLEZL:
    case MIPS_INS_BLTZ:
    case MIPS_INS_BLTZL:
    case MIPS_INS_BNE:
    case MIPS_INS_BNEL:
      self->eob = TRUE;
      self->eoi = FALSE;
      self->delay_slot_pending = TRUE;
      break;
    default:
      self->eob = FALSE;
      if (self->delay_slot_pending)
        self->delay_slot_pending = FALSE;
      break;
  }

  gum_mips_relocator_increment_inpos (self);

  if (instruction != NULL)
    *instruction = insn;

  self->input_cur += insn->size;
  self->input_pc += insn->size;

  return self->input_cur - self->input_start;
}

cs_insn *
gum_mips_relocator_peek_next_write_insn (GumMipsRelocator * self)
{
  if (self->outpos == self->inpos)
    return NULL;

  return self->input_insns[gum_mips_relocator_outpos (self)];
}

gpointer
gum_mips_relocator_peek_next_write_source (GumMipsRelocator * self)
{
  cs_insn * next;

  next = gum_mips_relocator_peek_next_write_insn (self);
  if (next == NULL)
    return NULL;

  return GSIZE_TO_POINTER (next->address);
}

void
gum_mips_relocator_skip_one (GumMipsRelocator * self)
{
  gum_mips_relocator_peek_next_write_insn (self);
  gum_mips_relocator_increment_outpos (self);
}

gboolean
gum_mips_relocator_write_one (GumMipsRelocator * self)
{
  const cs_insn * insn;
  const cs_insn * delay_slot_insn = NULL;
  GumCodeGenCtx ctx;
  gboolean rewritten;

  if ((insn = gum_mips_relocator_peek_next_write_insn (self)) == NULL)
    return FALSE;
  gum_mips_relocator_increment_outpos (self);
  ctx.insn = insn;
  ctx.detail = &ctx.insn->detail->mips;
  ctx.output = self->output;

  if (gum_mips_has_delay_slot (insn))
  {
    delay_slot_insn = gum_mips_relocator_peek_next_write_insn (self);
    if (delay_slot_insn == NULL)
      return FALSE;
    gum_mips_relocator_increment_outpos (self);
    ctx.delay_slot_insn = delay_slot_insn;
    ctx.delay_slot_detail = &ctx.delay_slot_insn->detail->mips;
  }
  else
  {
    ctx.delay_slot_insn = NULL;
    ctx.delay_slot_detail = NULL;
  }

  /*
   * This section here deals with re-writing instructions from the original function 
   * which have been over-written by the trampoline to redirect control flow into 
   * frida. Before transferring control back to the original function, we need to 
   * execute these instructions from another location in memory before branching back 
   * to the tail of the original function which wasn't clobbered.
   *
   * If the original instruction was a branch, then the target will need to be 
   * updated since in MIPS it is a singed offset from the current RIP. Jump 
   * instructions use absolute addresses, but only the low 28 bits can be set 
   * (since we have a 32 instruction stream we cannot include the whole address). 
   * Given instructions in MIPS are aligned on a 32-bit boundary, the low 2 bits are 
   * always clear and hence the whole offset or address can be right shifted by two 
   * another 2 high bits used to increase the range.
   * 
   * Now the tricky bit! The destination for the branch is likely to be too far away 
   * to be reached. These instructions can only use a 18 bit signed offset (16 bits 
   * are stored in the instruction since the low 2 bits are always clear), a range 
   * of 128kb. But the copied code is likely to be in a page somewhere else. For this 
   * reason, we can simply replace a branch instruction with a jump. The destination 
   * for a jump instruction can be anywhere within the same 256MB region as the 
   * origin. If more distance is required, then an immediate could be loaded in a 
   * similar way to the trampoline made by gum_mips_writer_put_prologue_trampoline 
   * and the JR instruction used.
   *
   * I haven't encountered any other types in my testing or usage. But there is one 
   * limitation with jump instructions, they aren't conditional! So to extend the 
   * range of a conditional branch something like the following pseudo code may be 
   * needed (e.g. for BEQ).
   *
   * BEQ (original condition), :taken
   * B not_taken:
   * taken:
   * J (fixed up address from original instruction)
   * not_taken:
   * 
   * Finally, MIPS architecture has the concept of a delay slot. The instruction 
   * following a branch has already been fetched by the time the result of the branch 
   * has been calculated and is hence executed whether the branch is taken or not. It 
   * is therefore, not unusual to insert a NOP instruction after the branch to avoid 
   * this. Finally, the behaviour when the processor encounters two consecutive 
   * branches is undefined. The above pseudo code will need updating accordingly, 
   * but the NOPs were excluded for simplicity.
   *
   * This applies equally to MIPS32 and MIPS64.
   */

  switch (insn->id)
  {
    case MIPS_INS_B:
      { 
        cs_mips_op * op;  
        gssize target;  
        op = &ctx.detail->operands[ctx.detail->op_count - 1];  
        g_assert_cmpint (op->type, ==, MIPS_OP_IMM); 
        target = (gssize) op->imm;          
        g_assert((target & 0x3) == 0);

        /*
         * If we are unlucky we might be outside the 256Mb range, better we know about 
         * it then jump somewhere unintended.
         */
        g_assert((target & 0xfffffffff0000000) == (self->output->pc & 0xfffffffff0000000));  
        gum_mips_writer_put_instruction (ctx.output, 0x08000000 | ((target & GUM_INT28_MASK) / 4));  
        gum_mips_writer_put_bytes (ctx.output, delay_slot_insn->bytes, delay_slot_insn->size);  
        break;  
      } 
    case MIPS_INS_J:  
    case MIPS_INS_BEQ:  
    case MIPS_INS_BEQL: 
    case MIPS_INS_BGEZ: 
    case MIPS_INS_BGEZL:  
    case MIPS_INS_BGTZ: 
    case MIPS_INS_BGTZL:  
    case MIPS_INS_BLEZ: 
    case MIPS_INS_BLEZL:  
    case MIPS_INS_BLTZ: 
    case MIPS_INS_BLTZL:  
    case MIPS_INS_BNE:  
    case MIPS_INS_BNEL: 
      /*  
       * No implementation for these yet. There is no conditional jump instruction for MIPS and the 
       * range of branch instructions is +-128K. This makes things a bit tricky. 
       */ 
      g_assert_not_reached(); 
      break;
    default:
      rewritten = FALSE;
      break;
  }

  if (!rewritten)
  {
    gum_mips_writer_put_bytes (ctx.output, insn->bytes, insn->size);

    if (delay_slot_insn != NULL)
    {
      gum_mips_writer_put_bytes (ctx.output, delay_slot_insn->bytes,
          delay_slot_insn->size);
    }
  }

  return TRUE;
}

void
gum_mips_relocator_write_all (GumMipsRelocator * self)
{
  guint count = 0;

  while (gum_mips_relocator_write_one (self))
    count++;

  g_assert (count > 0);
}

gboolean
gum_mips_relocator_eob (GumMipsRelocator * self)
{
  return self->eob || self->delay_slot_pending;
}

gboolean
gum_mips_relocator_eoi (GumMipsRelocator * self)
{
  return self->eoi || self->delay_slot_pending;
}

gboolean
gum_mips_relocator_can_relocate (gpointer address,
                                 guint min_bytes,
                                 GumRelocationScenario scenario,
                                 guint * maximum,
                                 mips_reg * available_scratch_reg)
{
  guint n = 0;
  guint8 * buf;
  GumMipsWriter cw;
  GumMipsRelocator rl;
  guint reloc_bytes;

  buf = g_alloca (3 * min_bytes);
  gum_mips_writer_init (&cw, buf);

  gum_mips_relocator_init (&rl, address, &cw);

  do
  {
    const cs_insn * insn;
    gboolean safe_to_relocate_further;

    reloc_bytes = gum_mips_relocator_read_one (&rl, &insn);
    if (reloc_bytes == 0)
      break;

    n = reloc_bytes;

    if (scenario == GUM_SCENARIO_ONLINE)
    {
      switch (insn->id)
      {
        case MIPS_INS_JAL:
        case MIPS_INS_JALR:
        case MIPS_INS_SYSCALL:
          safe_to_relocate_further = FALSE;
          break;
        default:
          safe_to_relocate_further = TRUE;
          break;
      }
    }
    else
    {
      safe_to_relocate_further = TRUE;
    }

    if (!safe_to_relocate_further)
      break;
  }
  while (reloc_bytes < min_bytes || rl.delay_slot_pending);

  if (!rl.eoi)
  {
    csh capstone;
    cs_insn * insn;
    size_t count, i;
    gboolean eoi;

#if G_BYTE_ORDER == G_LITTLE_ENDIAN
<<<<<<< HEAD
    #if (GLIB_SIZEOF_VOID_P == 8)
    err = cs_open (CS_ARCH_MIPS, CS_MODE_MIPS64 | CS_MODE_LITTLE_ENDIAN,
        &capstone);
    #else
    err = cs_open (CS_ARCH_MIPS, CS_MODE_MIPS32 | CS_MODE_LITTLE_ENDIAN,
        &capstone);
    #endif
#else
    #if (GLIB_SIZEOF_VOID_P == 8)
    err = cs_open (CS_ARCH_MIPS, CS_MODE_MIPS64 | CS_MODE_BIG_ENDIAN,
        &capstone);
    #else
    err = cs_open (CS_ARCH_MIPS, CS_MODE_MIPS32 | CS_MODE_BIG_ENDIAN,
        &capstone);
    #endif
=======
    cs_open (CS_ARCH_MIPS, CS_MODE_MIPS32 | CS_MODE_LITTLE_ENDIAN, &capstone);
#else
    cs_open (CS_ARCH_MIPS, CS_MODE_MIPS32 | CS_MODE_BIG_ENDIAN, &capstone);
>>>>>>> 6aa4c7ad
#endif
    cs_option (capstone, CS_OPT_DETAIL, CS_OPT_ON);

    count = cs_disasm (capstone, rl.input_cur, 1024, rl.input_pc, 0, &insn);
    g_assert (insn != NULL);

    eoi = FALSE;
    for (i = 0; i != count && !eoi; i++)
    {
      cs_mips * d = &insn[i].detail->mips;

      switch (insn[i].id)
      {
        case MIPS_INS_J:
        {
          cs_mips_op * op;
          gssize target, offset;

          op = &d->operands[0];

<<<<<<< HEAD
          g_assert_cmpint (op->type, ==, MIPS_OP_IMM);
#if (GLIB_SIZEOF_VOID_P == 8)
          target =
              (gssize) (GPOINTER_TO_SIZE (insn[i].address & 0xfffffffff0000000)) |
              (op->imm << 2);
#else          
=======
          g_assert (op->type == MIPS_OP_IMM);
>>>>>>> 6aa4c7ad
          target =
              (gssize) (GPOINTER_TO_SIZE (insn[i].address & 0xf0000000)) |
              (op->imm << 2);
#endif
          offset = target - (gssize) GPOINTER_TO_SIZE (address);
          if (offset > 0 && offset < (gssize) n)
            n = offset;
          eoi = TRUE;
          break;
        }
        /*
         * As mentioned above, capstone decodes unconditional branches differently 
         * although they actually use the BEQ instruction. In this case, there is 
         * only one argument since the $zero register arguments are omitted from 
         * the decoding. Also the argument is the absolute target of the branch 
         * rather than the immediate actually in the 3rd argument of the instruction.
         */
        case MIPS_INS_B:
        {  
          cs_mips_op * op;  
          gssize target, offset;  
          op =  &d->operands[d->op_count - 1];  
           g_assert_cmpint (op->type, ==, MIPS_OP_IMM); 
          target = (gssize) op->imm;  
          offset = target - (gssize) GPOINTER_TO_SIZE (address);  
          if (offset > 0 && offset < (gssize) n)  
            n = offset; 
          break;  
        }
        case MIPS_INS_BEQ:
        case MIPS_INS_BEQL:
        case MIPS_INS_BGEZ:
        case MIPS_INS_BGEZL:
        case MIPS_INS_BGTZ:
        case MIPS_INS_BGTZL:
        case MIPS_INS_BLEZ:
        case MIPS_INS_BLEZL:
        case MIPS_INS_BLTZ:
        case MIPS_INS_BLTZL:
        case MIPS_INS_BNE:
        case MIPS_INS_BNEL:
        {
          cs_mips_op * op;
          gssize target, offset;

          op = d->op_count == 3 ? &d->operands[2] : &d->operands[1];

<<<<<<< HEAD
          g_assert_cmpint (op->type, ==, MIPS_OP_IMM);
#if (GLIB_SIZEOF_VOID_P == 8)
          target = (gssize) insn->address +
              (op->imm & 0x8000 ? (0xffffffffffff0000 + op->imm) << 2 : op->imm << 2);
#else          
=======
          g_assert (op->type == MIPS_OP_IMM);
>>>>>>> 6aa4c7ad
          target = (gssize) insn->address +
              (op->imm & 0x8000 ? (0xffff0000 + op->imm) << 2 : op->imm << 2);
#endif
          offset =
              target - (gssize) GPOINTER_TO_SIZE (address);
          if (offset > 0 && offset < (gssize) n)
            n = offset;
          break;
        }
        case MIPS_INS_JR:
          eoi = TRUE;
          break;
        default:
          break;
      }
    }

    cs_free (insn, count);

    cs_close (&capstone);
  }

  if (available_scratch_reg != NULL)
  {
    gboolean at_used;
    guint insn_index;

    at_used = FALSE;

    for (insn_index = 0; insn_index != n / 4; insn_index++)
    {
      const cs_insn * insn = rl.input_insns[insn_index];
      const cs_mips * info = &insn->detail->mips;
      uint8_t op_index;

      for (op_index = 0; op_index != info->op_count; op_index++)
      {
        const cs_mips_op * op = &info->operands[op_index];

        if (op->type == MIPS_OP_REG)
        {
          at_used |= op->reg == MIPS_REG_AT;
        }
      }
    }

    if (!at_used)
      *available_scratch_reg = MIPS_REG_AT;
    else
      *available_scratch_reg = MIPS_REG_INVALID;
  }

  gum_mips_relocator_clear (&rl);

  gum_mips_writer_clear (&cw);

  if (maximum != NULL)
    *maximum = n;

  return n >= min_bytes;
}

guint
gum_mips_relocator_relocate (gpointer from,
                             guint min_bytes,
                             gpointer to)
{
  GumMipsWriter cw;
  GumMipsRelocator rl;
  guint reloc_bytes;

  gum_mips_writer_init (&cw, to);

  gum_mips_relocator_init (&rl, from, &cw);

  do
  {
    reloc_bytes = gum_mips_relocator_read_one (&rl, NULL);
    g_assert (reloc_bytes != 0);
  }
  while (reloc_bytes < min_bytes || rl.delay_slot_pending);

  gum_mips_relocator_write_all (&rl);

  gum_mips_relocator_clear (&rl);
  gum_mips_writer_clear (&cw);

  return reloc_bytes;
}

static gboolean
gum_mips_has_delay_slot (const cs_insn * insn)
{
  switch (insn->id)
  {
    case MIPS_INS_J:
    case MIPS_INS_BGEZAL:
    case MIPS_INS_BGEZALL:
    case MIPS_INS_BLTZAL:
    case MIPS_INS_BLTZALL:
    case MIPS_INS_JAL:
    case MIPS_INS_JALR:
    case MIPS_INS_B:
    case MIPS_INS_BEQ:
    case MIPS_INS_BEQL:
    case MIPS_INS_BGEZ:
    case MIPS_INS_BGEZL:
    case MIPS_INS_BGTZ:
    case MIPS_INS_BGTZL:
    case MIPS_INS_BLEZ:
    case MIPS_INS_BLEZL:
    case MIPS_INS_BLTZ:
    case MIPS_INS_BLTZL:
    case MIPS_INS_BNE:
    case MIPS_INS_BNEL:
      return TRUE;
    default:
      return FALSE;
  }
}<|MERGE_RESOLUTION|>--- conflicted
+++ resolved
@@ -65,27 +65,19 @@
   relocator->ref_count = 1;
 
 #if G_BYTE_ORDER == G_LITTLE_ENDIAN
-<<<<<<< HEAD
   #if (GLIB_SIZEOF_VOID_P == 8)
   err = cs_open (CS_ARCH_MIPS, CS_MODE_MIPS64 | CS_MODE_LITTLE_ENDIAN,
       &relocator->capstone);
   #else  
   err = cs_open (CS_ARCH_MIPS, CS_MODE_MIPS32 | CS_MODE_LITTLE_ENDIAN,
-=======
-  cs_open (CS_ARCH_MIPS, CS_MODE_MIPS32 | CS_MODE_LITTLE_ENDIAN,
->>>>>>> 6aa4c7ad
       &relocator->capstone);
   #endif
 #else
-<<<<<<< HEAD
   #if (GLIB_SIZEOF_VOID_P == 8)
   err = cs_open (CS_ARCH_MIPS, CS_MODE_MIPS64 | CS_MODE_BIG_ENDIAN,
       &relocator->capstone);
   #else
   err = cs_open (CS_ARCH_MIPS, CS_MODE_MIPS32 | CS_MODE_BIG_ENDIAN,
-=======
-  cs_open (CS_ARCH_MIPS, CS_MODE_MIPS32 | CS_MODE_BIG_ENDIAN,
->>>>>>> 6aa4c7ad
       &relocator->capstone);
   #endif
 #endif
@@ -504,7 +496,6 @@
     gboolean eoi;
 
 #if G_BYTE_ORDER == G_LITTLE_ENDIAN
-<<<<<<< HEAD
     #if (GLIB_SIZEOF_VOID_P == 8)
     err = cs_open (CS_ARCH_MIPS, CS_MODE_MIPS64 | CS_MODE_LITTLE_ENDIAN,
         &capstone);
@@ -520,11 +511,6 @@
     err = cs_open (CS_ARCH_MIPS, CS_MODE_MIPS32 | CS_MODE_BIG_ENDIAN,
         &capstone);
     #endif
-=======
-    cs_open (CS_ARCH_MIPS, CS_MODE_MIPS32 | CS_MODE_LITTLE_ENDIAN, &capstone);
-#else
-    cs_open (CS_ARCH_MIPS, CS_MODE_MIPS32 | CS_MODE_BIG_ENDIAN, &capstone);
->>>>>>> 6aa4c7ad
 #endif
     cs_option (capstone, CS_OPT_DETAIL, CS_OPT_ON);
 
@@ -545,16 +531,12 @@
 
           op = &d->operands[0];
 
-<<<<<<< HEAD
           g_assert_cmpint (op->type, ==, MIPS_OP_IMM);
 #if (GLIB_SIZEOF_VOID_P == 8)
           target =
               (gssize) (GPOINTER_TO_SIZE (insn[i].address & 0xfffffffff0000000)) |
               (op->imm << 2);
 #else          
-=======
-          g_assert (op->type == MIPS_OP_IMM);
->>>>>>> 6aa4c7ad
           target =
               (gssize) (GPOINTER_TO_SIZE (insn[i].address & 0xf0000000)) |
               (op->imm << 2);
@@ -602,15 +584,11 @@
 
           op = d->op_count == 3 ? &d->operands[2] : &d->operands[1];
 
-<<<<<<< HEAD
           g_assert_cmpint (op->type, ==, MIPS_OP_IMM);
 #if (GLIB_SIZEOF_VOID_P == 8)
           target = (gssize) insn->address +
               (op->imm & 0x8000 ? (0xffffffffffff0000 + op->imm) << 2 : op->imm << 2);
 #else          
-=======
-          g_assert (op->type == MIPS_OP_IMM);
->>>>>>> 6aa4c7ad
           target = (gssize) insn->address +
               (op->imm & 0x8000 ? (0xffff0000 + op->imm) << 2 : op->imm << 2);
 #endif
