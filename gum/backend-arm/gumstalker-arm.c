/*
 * Copyright (C) 2009-2020 Ole André Vadla Ravnås <oleavr@nowsecure.com>
 *
 * Licence: wxWindows Library Licence, Version 3.1
 */

#include "gumstalker.h"

#include "gumarmreader.h"
#include "gumarmreg.h"
#include "gumarmrelocator.h"
#include "gumarmwriter.h"
#include "gummemory.h"
#include "gummetalhash.h"
#include "gumspinlock.h"
#include "gumsymbolutil.h"
#include "gumthumbrelocator.h"
#include "gumthumbwriter.h"
#include "gumtls.h"

#include <stdlib.h>
#include <string.h>
#include <unistd.h>
#include <sys/syscall.h>

#define GUM_CODE_SLAB_MAX_SIZE  (4 * 1024 * 1024)
#define GUM_EXEC_BLOCK_MIN_SIZE 1024

#define GUM_STALKER_LOCK(o) g_mutex_lock (&(o)->mutex)
#define GUM_STALKER_UNLOCK(o) g_mutex_unlock (&(o)->mutex)

typedef struct _GumInfectContext GumInfectContext;
typedef struct _GumDisinfectContext GumDisinfectContext;

typedef struct _GumSlab GumSlab;

typedef struct _GumExecFrame GumExecFrame;
typedef struct _GumExecCtx GumExecCtx;
typedef struct _GumExecBlock GumExecBlock;

typedef struct _GumGeneratorContext GumGeneratorContext;
typedef struct _GumCalloutEntry GumCalloutEntry;
typedef struct _GumInstruction GumInstruction;
typedef struct _GumBranchTarget GumBranchTarget;
typedef struct _GumWriteback GumWriteback;

typedef gboolean (* GumCheckExcludedFunc) (GumExecCtx * ctx,
    gconstpointer address);

struct _GumStalker
{
  GObject parent;

  guint page_size;
  guint slab_size;
  guint slab_header_size;
  guint slab_max_blocks;
  gboolean is_rwx_supported;

  GMutex mutex;
  GSList * contexts;
  GumTlsKey exec_ctx;

  GArray * exclusions;
};

struct _GumInfectContext
{
  GumStalker * stalker;
  GumStalkerTransformer * transformer;
  GumEventSink * sink;
};

struct _GumDisinfectContext
{
  GumExecCtx * exec_ctx;
  gboolean success;
};

struct _GumExecFrame
{
  gpointer real_address;
};

struct _GumExecCtx
{
  volatile gint state;
  gint64 destroy_pending_since;

  GumStalker * stalker;
  GumThreadId thread_id;

  GumArmWriter arm_writer;
  GumArmRelocator arm_relocator;

  GumThumbWriter thumb_writer;
  GumThumbRelocator thumb_relocator;

  GumStalkerTransformer * transformer;
  void (* transform_block_impl) (GumStalkerTransformer * self,
<<<<<<< HEAD
      GumStalkerIterator * iterator, GumStalkerWriter * output);
=======
      GumStalkerIterator * iterator, GumStalkerOutput * output);
>>>>>>> eed8e3c4
  GQueue callout_entries;
  GumSpinlock callout_lock;
  GumEventSink * sink;
  gboolean sink_started;
  GumEventType sink_mask;
<<<<<<< HEAD
  gpointer last_exec_location;
=======
>>>>>>> eed8e3c4
  void (* sink_process_impl) (GumEventSink * self, const GumEvent * ev);

  gboolean unfollow_called_while_still_following;
  GumExecBlock * current_block;
  gpointer pending_return_location;
  guint pending_calls;
  GumExecFrame * current_frame;
  GumExecFrame * first_frame;
  GumExecFrame * frames;

  gpointer resume_at;
  gpointer kuh_target;
  gconstpointer activation_target;

  gpointer infect_thunk;

  GumSlab * code_slab;
  GumMetalHashTable * mappings;
};

struct _GumExecBlock
{
  GumExecCtx * ctx;
  GumSlab * slab;

  guint8 * real_begin;
  guint8 * real_end;

  guint8 * code_begin;
  guint8 * code_end;
};

struct _GumSlab
{
  guint8 * data;
  guint offset;
  guint size;
  GumSlab * next;

  guint num_blocks;
  GumExecBlock blocks[];
};

struct _GumGeneratorContext
{
  GumInstruction * instruction;
  gboolean is_thumb;

  GumArmRelocator * arm_relocator;
  GumArmWriter * arm_writer;

  GumThumbRelocator * thumb_relocator;
  GumThumbWriter * thumb_writer;

  gpointer continuation_real_address;
};

struct _GumInstruction
{
  const cs_insn * ci;
  guint8 * begin;
  guint8 * end;
};

struct _GumStalkerIterator
{
  GumExecCtx * exec_context;
  GumExecBlock * exec_block;
  GumGeneratorContext * generator_context;

  GumInstruction instruction;
};

struct _GumCalloutEntry
{
  GumStalkerCallout callout;
  gpointer data;
  GDestroyNotify data_destroy;

  gpointer pc;

  GumExecCtx * exec_context;
};

enum _GumExecCtxState
{
  GUM_EXEC_CTX_ACTIVE,
  GUM_EXEC_CTX_UNFOLLOW_PENDING,
  GUM_EXEC_CTX_DESTROY_PENDING
};

struct _GumBranchTarget
{
  gpointer absolute_address;
  gssize offset;
  gboolean is_indirect;
  arm_reg reg;
  arm_reg reg2;
  arm_shifter shifter;
  guint32 shift_value;
};

struct _GumWriteback
{
  arm_reg target;
  gssize offset;
};

static void gum_stalker_finalize (GObject * object);

G_GNUC_INTERNAL gpointer _gum_stalker_do_follow_me (GumStalker * self,
    GumStalkerTransformer * transformer, GumEventSink * sink,
    gpointer ret_addr);
static void gum_stalker_infect (GumThreadId thread_id,
    GumCpuContext * cpu_context, gpointer user_data);
static void gum_stalker_disinfect (GumThreadId thread_id,
    GumCpuContext * cpu_context, gpointer user_data);
G_GNUC_INTERNAL gpointer _gum_stalker_do_activate (GumStalker * self,
    gconstpointer target, gpointer ret_addr);
G_GNUC_INTERNAL gpointer _gum_stalker_do_deactivate (GumStalker * self,
    gpointer ret_addr);

static GumExecCtx * gum_stalker_create_exec_ctx (GumStalker * self,
    GumThreadId thread_id, GumStalkerTransformer * transformer,
    GumEventSink * sink);
static void gum_stalker_destroy_exec_ctx (GumStalker * self, GumExecCtx * ctx);
static GumExecCtx * gum_stalker_get_exec_ctx (GumStalker * self);

static void gum_stalker_thaw (GumStalker * self, gpointer code, gsize size);
static void gum_stalker_freeze (GumStalker * self, gpointer code, gsize size);

static void gum_exec_ctx_dispose_callouts (GumExecCtx * ctx);
static void gum_exec_ctx_free (GumExecCtx * ctx);
static GumSlab * gum_exec_ctx_add_slab (GumExecCtx * ctx);
static gboolean gum_exec_ctx_maybe_unfollow (GumExecCtx * ctx,
    gpointer resume_at);
static void gum_exec_ctx_unfollow (GumExecCtx * ctx, gpointer resume_at);
static gboolean gum_exec_ctx_has_executed (GumExecCtx * ctx);
static gboolean gum_exec_ctx_contains (GumExecCtx * ctx, gconstpointer address);
static GumExecBlock * gum_exec_ctx_obtain_block_for (GumExecCtx * ctx,
    gpointer real_address, gpointer * code_address_ptr);
static GumExecBlock * gum_exec_ctx_obtain_arm_block_for (GumExecCtx * ctx,
    gpointer real_address, gpointer * code_address_ptr);
static GumExecBlock * gum_exec_ctx_obtain_thumb_block_for (GumExecCtx * ctx,
    gpointer real_address, gpointer * code_address_ptr);
static void gum_exec_ctx_begin_call (GumExecCtx * ctx, gpointer ret_addr);
static void gum_exec_ctx_end_call (GumExecCtx * ctx);

static gboolean gum_stalker_iterator_arm_next (GumStalkerIterator * self,
    const cs_insn ** insn);
static gboolean gum_stalker_iterator_thumb_next (GumStalkerIterator * self,
    const cs_insn ** insn);
static void gum_stalker_iterator_arm_keep (GumStalkerIterator * self);
static void gum_stalker_iterator_thumb_keep (GumStalkerIterator * self);
<<<<<<< HEAD
static void gum_stalker_iterator_handle_thumb_branch_insn (
    GumStalkerIterator * self, const cs_insn * insn);
static void gum_stalker_iterator_handle_thumb_it_insn (
    GumStalkerIterator * self);

=======
>>>>>>> eed8e3c4

static void gum_stalker_get_target_address (const cs_insn * insn,
    gboolean thumb, GumBranchTarget * target, guint16 * mask);
static void gum_stalker_arm_get_writeback (const cs_insn * insn,
    GumWriteback * writeback);

static void gum_stalker_invoke_callout (GumCpuContext * cpu_context,
    GumCalloutEntry * entry);

static void gum_exec_ctx_write_arm_prolog (GumExecCtx * ctx, GumArmWriter * cw);
static void gum_exec_ctx_write_arm_epilog (GumExecCtx * ctx, GumArmWriter * cw);

static void gum_exec_ctx_arm_load_real_register_into (GumExecCtx * ctx,
    arm_reg target_register, arm_reg source_register, GumGeneratorContext * gc);
static void gum_exec_ctx_thumb_load_real_register_into (GumExecCtx * ctx,
    arm_reg target_register, arm_reg source_register, GumGeneratorContext * gc);

static GumExecBlock * gum_exec_block_new (GumExecCtx * ctx);
static GumExecBlock * gum_exec_block_obtain (GumExecCtx * ctx,
    gpointer real_address, gpointer * code_address_ptr);
static gboolean gum_exec_block_is_full (GumExecBlock * block);
static void gum_exec_block_commit_and_emit (GumExecBlock * block);

static void gum_exec_block_virtualize_arm_branch_insn (GumExecBlock * block,
    const GumBranchTarget * target, arm_cc cc, GumWriteback * writeback,
    GumGeneratorContext * gc);
static void gum_exec_block_virtualize_thumb_branch_insn (GumExecBlock * block,
    const GumBranchTarget * target, arm_cc cc, arm_reg cc_reg,
    GumGeneratorContext * gc);
static void gum_exec_block_virtualize_arm_call_insn (GumExecBlock * block,
    const GumBranchTarget * target, arm_cc cc, GumGeneratorContext * gc);
static void gum_exec_block_virtualize_thumb_call_insn (GumExecBlock * block,
    const GumBranchTarget * target, GumGeneratorContext * gc);
static void gum_exec_block_virtualize_arm_ret_insn (GumExecBlock * block,
    const GumBranchTarget * target, arm_cc cc, gboolean pop, guint16 mask,
    GumGeneratorContext * gc);
static void gum_exec_block_virtualize_thumb_ret_insn (GumExecBlock * block,
    const GumBranchTarget * target, guint16 mask, GumGeneratorContext * gc);
static void gum_exec_block_virtualize_arm_svc_insn (GumExecBlock * block,
    GumGeneratorContext * gc);

static void gum_exec_block_write_arm_handle_kuser_helper (GumExecBlock * block,
    const GumBranchTarget * target, GumGeneratorContext * gc);
static void gum_exec_block_write_thumb_handle_kuser_helper (
    GumExecBlock * block, const GumBranchTarget * target,
    GumGeneratorContext * gc);
static void gum_exec_block_write_arm_call_replace_block (GumExecBlock * block,
    const GumBranchTarget * target, GumGeneratorContext * gc);
static void gum_exec_block_write_thumb_call_replace_block (GumExecBlock * block,
    const GumBranchTarget * target, GumGeneratorContext * gc);

static void gum_exec_block_dont_virtualize_arm_insn (GumExecBlock * block,
    GumGeneratorContext * gc);
static void gum_exec_block_dont_virtualize_thumb_insn (GumExecBlock * block,
    GumGeneratorContext * gc);

static void gum_exec_block_write_arm_handle_excluded (GumExecBlock * block,
    const GumBranchTarget * target, gboolean call, GumGeneratorContext * gc);
static void gum_exec_block_write_thumb_handle_excluded (GumExecBlock * block,
    const GumBranchTarget * target, gboolean call, GumGeneratorContext * gc);
static void gum_exec_block_write_arm_handle_not_taken (GumExecBlock * block,
    const GumBranchTarget * target, arm_cc cc, GumGeneratorContext * gc);
static void gum_exec_block_write_thumb_handle_not_taken (GumExecBlock * block,
    const GumBranchTarget * target, arm_cc cc, arm_reg cc_reg,
    GumGeneratorContext * gc);
static void gum_exec_block_write_arm_handle_continue (GumExecBlock * block,
<<<<<<< HEAD
    GumGeneratorContext * gc);
static void gum_exec_block_write_thumb_handle_continue (GumExecBlock * block,
    GumGeneratorContext * gc);
=======
    const GumBranchTarget * target, GumGeneratorContext * gc);
static void gum_exec_block_write_thumb_handle_continue (GumExecBlock * block,
    const GumBranchTarget * target, GumGeneratorContext * gc);
>>>>>>> eed8e3c4
static void gum_exec_block_write_arm_handle_writeback (GumExecBlock * block,
    const GumWriteback * writeback, GumGeneratorContext * gc);
static void gum_exec_block_write_arm_exec_generated_code (GumArmWriter * cw,
    GumExecCtx * ctx);
static void gum_exec_block_write_thumb_exec_generated_code (GumThumbWriter * cw,
    GumExecCtx * ctx);

static void gum_exec_block_write_arm_call_event_code (GumExecBlock * block,
    const GumBranchTarget * target, GumGeneratorContext * gc);
static void gum_exec_block_write_thumb_call_event_code (GumExecBlock * block,
    const GumBranchTarget * target, GumGeneratorContext * gc);
static void gum_exec_block_write_arm_ret_event_code (GumExecBlock * block,
    const GumBranchTarget * target, GumGeneratorContext * gc);
static void gum_exec_block_write_thumb_ret_event_code (GumExecBlock * block,
    const GumBranchTarget * target, GumGeneratorContext * gc);
static void gum_exec_block_write_arm_exec_event_code (GumExecBlock * block,
    GumGeneratorContext * gc);
static void gum_exec_block_write_thumb_exec_event_code (GumExecBlock * block,
    GumGeneratorContext * gc);
static void gum_exec_block_write_arm_block_event_code (GumExecBlock * block,
    GumGeneratorContext * gc);
static void gum_exec_block_write_thumb_block_event_code (GumExecBlock * block,
    GumGeneratorContext * gc);

static void gum_exec_block_write_arm_push_stack_frame (GumExecBlock * block,
    gpointer ret_real_address, GumGeneratorContext * gc);
static void gum_exec_block_write_thumb_push_stack_frame (GumExecBlock * block,
    gpointer ret_real_address, GumGeneratorContext * gc);
static void gum_exec_block_push_stack_frame (GumExecCtx * ctx,
    gpointer ret_real_address);
static void gum_exec_block_write_arm_pop_stack_frame (GumExecBlock * block,
    const GumBranchTarget * target, GumGeneratorContext * gc);
static void gum_exec_block_write_thumb_pop_stack_frame (GumExecBlock * block,
    const GumBranchTarget * target, GumGeneratorContext * gc);
static void gum_exec_block_pop_stack_frame (GumExecCtx * ctx,
    gpointer ret_real_address);

static void gum_exec_block_arm_open_prolog (GumExecBlock * block,
    GumGeneratorContext * gc);
static void gum_exec_block_thumb_open_prolog (GumExecBlock * block,
    GumGeneratorContext * gc);
static void gum_exec_block_arm_close_prolog (GumExecBlock * block,
    GumGeneratorContext * gc);
static void gum_exec_block_thumb_close_prolog (GumExecBlock * block,
    GumGeneratorContext * gc);

static gboolean gum_stalker_is_thumb (gconstpointer address);
static gboolean gum_stalker_is_kuser_helper (gconstpointer address);

G_DEFINE_TYPE (GumStalker, gum_stalker, G_TYPE_OBJECT)

/*
 * These flags control whether pretty debug output is printed to the console
 * showing which instructions are being instrumented, or which events are being
 * emitted respectively. However, this makes use of g_print() which in turn
 * makes use of string functions within the C-runtime library. If you are
 * stalking code within the C-runtime library, you may be part way through one
 * of these routines and the debugging support will attempt to re-enter that
 * routine to print out the debugging information. Since this will be on the
 * same thread that is being stalked, whilst the C-runtime is thread safe, it is
 * not designed to be safe against re-entry on the same thread!!! This will
 * result in confusing failures.
 */
static gboolean g_debug = FALSE;
static gboolean g_verbose = FALSE;
static gboolean g_debug_events = FALSE;

static guint32 g_count = 0;
static guint32 g_events = 0;

gboolean
gum_stalker_is_supported (void)
{
  return TRUE;
}

static void
gum_stalker_class_init (GumStalkerClass * klass)
{
  GObjectClass * object_class = G_OBJECT_CLASS (klass);

  object_class->finalize = gum_stalker_finalize;
}

static void
gum_stalker_init (GumStalker * self)
{
  self->exclusions = g_array_new (FALSE, FALSE, sizeof (GumMemoryRange));

  self->page_size = gum_query_page_size ();
  self->slab_size =
      GUM_ALIGN_SIZE (GUM_CODE_SLAB_MAX_SIZE, self->page_size);
  self->slab_header_size =
      GUM_ALIGN_SIZE (GUM_CODE_SLAB_MAX_SIZE / 12, self->page_size);
  self->slab_max_blocks = (self->slab_header_size -
      G_STRUCT_OFFSET (GumSlab, blocks)) / sizeof (GumExecBlock);
  self->is_rwx_supported = gum_query_rwx_support () != GUM_RWX_NONE;

  g_mutex_init (&self->mutex);
  self->contexts = NULL;
  self->exec_ctx = gum_tls_key_new ();
}

static void
gum_stalker_finalize (GObject * object)
{
  GumStalker * self = GUM_STALKER (object);

  g_array_free (self->exclusions, TRUE);

  g_assert (self->contexts == NULL);
  gum_tls_key_free (self->exec_ctx);
  g_mutex_clear (&self->mutex);

  G_OBJECT_CLASS (gum_stalker_parent_class)->finalize (object);
}

GumStalker *
gum_stalker_new (void)
{
  return g_object_new (GUM_TYPE_STALKER, NULL);
}

void
gum_stalker_exclude (GumStalker * self,
                     const GumMemoryRange * range)
{
  g_array_append_val (self->exclusions, *range);
}

static gboolean
gum_stalker_is_call_excluding (GumExecCtx * ctx,
                               gconstpointer address)
{
  GArray * exclusions = ctx->stalker->exclusions;
  guint i;

  if (ctx->activation_target != NULL)
    return FALSE;

  if (gum_stalker_is_kuser_helper (address))
    return TRUE;

  for (i = 0; i != exclusions->len; i++)
  {
    GumMemoryRange * r = &g_array_index (exclusions, GumMemoryRange, i);

    if (GUM_MEMORY_RANGE_INCLUDES (r, GUM_ADDRESS (address)))
      return TRUE;
  }

  return FALSE;
}

static gboolean
gum_stalker_is_branch_excluding (GumExecCtx * ctx,
                                 gconstpointer address)
{
  return FALSE;
}

gint
gum_stalker_get_trust_threshold (GumStalker * self)
{
  return 0;
}

void
gum_stalker_set_trust_threshold (GumStalker * self,
                                 gint trust_threshold)
{
}

void
gum_stalker_flush (GumStalker * self)
{
  GSList * sinks, * cur;

  GUM_STALKER_LOCK (self);

  sinks = NULL;
  for (cur = self->contexts; cur != NULL; cur = cur->next)
  {
    GumExecCtx * ctx = cur->data;

    sinks = g_slist_prepend (sinks, g_object_ref (ctx->sink));
  }

  GUM_STALKER_UNLOCK (self);

  for (cur = sinks; cur != NULL; cur = cur->next)
  {
    GumEventSink * sink = cur->data;

    gum_event_sink_flush (sink);
  }

  g_slist_free_full (sinks, g_object_unref);
}

void
gum_stalker_stop (GumStalker * self)
{
  GSList * cur;

rescan:
  GUM_STALKER_LOCK (self);

  for (cur = self->contexts; cur != NULL; cur = cur->next)
  {
    GumExecCtx * ctx = cur->data;

    if (g_atomic_int_get (&ctx->state) == GUM_EXEC_CTX_ACTIVE)
    {
      GumThreadId thread_id = ctx->thread_id;

      GUM_STALKER_UNLOCK (self);

      gum_stalker_unfollow (self, thread_id);

      goto rescan;
    }
  }

  GUM_STALKER_UNLOCK (self);

  gum_stalker_garbage_collect (self);
}

gboolean
gum_stalker_garbage_collect (GumStalker * self)
{
  gboolean have_pending_garbage;
  GumThreadId current_thread_id;
  gint64 now;
  GSList * cur;

  current_thread_id = gum_process_get_current_thread_id ();
  now = g_get_monotonic_time ();

rescan:
  GUM_STALKER_LOCK (self);

  for (cur = self->contexts; cur != NULL; cur = cur->next)
  {
    GumExecCtx * ctx = cur->data;
    gboolean destroy_pending_and_thread_likely_back_in_original_code;

    destroy_pending_and_thread_likely_back_in_original_code =
        g_atomic_int_get (&ctx->state) == GUM_EXEC_CTX_DESTROY_PENDING &&
        (ctx->thread_id == current_thread_id ||
        now - ctx->destroy_pending_since > 20000);

    if (destroy_pending_and_thread_likely_back_in_original_code ||
        !gum_process_has_thread (ctx->thread_id))
    {
      GUM_STALKER_UNLOCK (self);

      gum_stalker_destroy_exec_ctx (self, ctx);

      goto rescan;
    }
  }

  have_pending_garbage = self->contexts != NULL;

  GUM_STALKER_UNLOCK (self);

  return have_pending_garbage;
}

gpointer
_gum_stalker_do_follow_me (GumStalker * self,
                           GumStalkerTransformer * transformer,
                           GumEventSink * sink,
                           gpointer ret_addr)
{
  GumExecCtx * ctx;
  gpointer code_address;

  g_count = 0;
  g_events = 0;

  ctx = gum_stalker_create_exec_ctx (self, gum_process_get_current_thread_id (),
      transformer, sink);
  gum_tls_key_set_value (self->exec_ctx, ctx);

  ctx->current_block = gum_exec_ctx_obtain_block_for (ctx, ret_addr,
      &code_address);

  if (gum_exec_ctx_maybe_unfollow (ctx, ret_addr))
  {
    gum_stalker_destroy_exec_ctx (self, ctx);
    return ret_addr;
  }

  gum_event_sink_start (sink);
  ctx->sink_started = TRUE;

  return code_address;
}

void
gum_stalker_unfollow_me (GumStalker * self)
{
  GumExecCtx * ctx;

  ctx = gum_stalker_get_exec_ctx (self);
  if (ctx == NULL)
    return;

  g_atomic_int_set (&ctx->state, GUM_EXEC_CTX_UNFOLLOW_PENDING);

  if (!gum_exec_ctx_maybe_unfollow (ctx, NULL))
    return;

  g_assert (ctx->unfollow_called_while_still_following);

  gum_stalker_destroy_exec_ctx (self, ctx);
}

gboolean
gum_stalker_is_following_me (GumStalker * self)
{
  return gum_stalker_get_exec_ctx (self) != NULL;
}

void
gum_stalker_follow (GumStalker * self,
                    GumThreadId thread_id,
                    GumStalkerTransformer * transformer,
                    GumEventSink * sink)
{
  if (thread_id == gum_process_get_current_thread_id ())
  {
    gum_stalker_follow_me (self, transformer, sink);
  }
  else
  {
    GumInfectContext ctx;

    ctx.stalker = self;
    ctx.transformer = transformer;
    ctx.sink = sink;

    gum_process_modify_thread (thread_id, gum_stalker_infect, &ctx);
  }
}

void
gum_stalker_unfollow (GumStalker * self,
                      GumThreadId thread_id)
{
  if (thread_id == gum_process_get_current_thread_id ())
  {
    gum_stalker_unfollow_me (self);
  }
  else
  {
    GSList * cur;

    GUM_STALKER_LOCK (self);

    for (cur = self->contexts; cur != NULL; cur = cur->next)
    {
      GumExecCtx * ctx = (GumExecCtx *) cur->data;

      if (ctx->thread_id == thread_id &&
          g_atomic_int_compare_and_exchange (&ctx->state, GUM_EXEC_CTX_ACTIVE,
              GUM_EXEC_CTX_UNFOLLOW_PENDING))
      {
        GUM_STALKER_UNLOCK (self);

        if (!gum_exec_ctx_has_executed (ctx))
        {
          GumDisinfectContext dc;

          dc.exec_ctx = ctx;
          dc.success = FALSE;

          gum_process_modify_thread (thread_id, gum_stalker_disinfect, &dc);

          if (dc.success)
            gum_stalker_destroy_exec_ctx (self, ctx);
        }

        return;
      }
    }

    GUM_STALKER_UNLOCK (self);
  }
}

static void
gum_stalker_infect (GumThreadId thread_id,
                    GumCpuContext * cpu_context,
                    gpointer user_data)
{
  GumInfectContext * infect_context = user_data;
  GumStalker * self = infect_context->stalker;
  GumExecCtx * ctx;
  GumArmWriter cw;

  ctx = gum_stalker_create_exec_ctx (self, thread_id,
      infect_context->transformer, infect_context->sink);

  ctx->current_block = gum_exec_ctx_obtain_block_for (ctx,
      GSIZE_TO_POINTER (cpu_context->pc), &ctx->resume_at);

  if (gum_exec_ctx_maybe_unfollow (ctx, NULL))
  {
    gum_stalker_destroy_exec_ctx (self, ctx);
    return;
  }

  cpu_context->pc = GPOINTER_TO_SIZE (ctx->infect_thunk);

  gum_stalker_thaw (self, ctx->infect_thunk, self->page_size);
  gum_arm_writer_init (&cw, ctx->infect_thunk);

  gum_exec_ctx_write_arm_prolog (ctx, &cw);
  gum_arm_writer_put_call_address_with_arguments (&cw,
      GUM_ADDRESS (gum_tls_key_set_value), 2,
      GUM_ARG_ADDRESS, GUM_ADDRESS (self->exec_ctx),
      GUM_ARG_ADDRESS, ctx);
  gum_exec_ctx_write_arm_epilog (ctx, &cw);

  gum_exec_block_write_arm_exec_generated_code (&cw, ctx);

  gum_arm_writer_flush (&cw);
  gum_stalker_freeze (self, cw.base, gum_arm_writer_offset (&cw));
  gum_arm_writer_clear (&cw);

  gum_event_sink_start (infect_context->sink);
}

static void
gum_stalker_disinfect (GumThreadId thread_id,
                       GumCpuContext * cpu_context,
                       gpointer user_data)
{
  GumDisinfectContext * disinfect_context = user_data;
  GumExecCtx * ctx = disinfect_context->exec_ctx;
  gboolean infection_not_active_yet;

  infection_not_active_yet =
      cpu_context->pc == GPOINTER_TO_SIZE (ctx->infect_thunk);
  if (infection_not_active_yet)
  {
    cpu_context->pc = GPOINTER_TO_SIZE (ctx->current_block->real_begin);

    disinfect_context->success = TRUE;
  }
}

gpointer
_gum_stalker_do_activate (GumStalker * self,
                          gconstpointer target,
                          gpointer ret_addr)
{
  GumExecCtx * ctx;

  ctx = gum_stalker_get_exec_ctx (self);
  if (ctx == NULL)
    return ret_addr;

  ctx->unfollow_called_while_still_following = FALSE;
  ctx->activation_target = target;

  if (!gum_exec_ctx_contains (ctx, ret_addr))
  {
    gpointer code_address;

    ctx->current_block =
        gum_exec_ctx_obtain_block_for (ctx, ret_addr, &code_address);

    if (gum_exec_ctx_maybe_unfollow (ctx, ret_addr))
      return ret_addr;

    return code_address;
  }

  return ret_addr;
}

gpointer
_gum_stalker_do_deactivate (GumStalker * self,
                            gpointer ret_addr)
{
  GumExecCtx * ctx;

  ctx = gum_stalker_get_exec_ctx (self);
  if (ctx == NULL)
    return ret_addr;

  ctx->unfollow_called_while_still_following = TRUE;
  ctx->activation_target = NULL;

  if (gum_exec_ctx_contains (ctx, ret_addr))
  {
    ctx->pending_calls--;

    return ctx->pending_return_location;
  }

  return ret_addr;
}
GumProbeId
gum_stalker_add_call_probe (GumStalker * self,
                            gpointer target_address,
                            GumCallProbeCallback callback,
                            gpointer data,
                            GDestroyNotify notify)
{
  /*
   * At present call probes are not supported for ARM32. One complexity for
   * adding these is that there is no clear CALL or RET instruction on ARM32 and
   * in many cases whether an instruction represents a CALL, BRANCH or RET is
   * not very clear, it is only by tying the target address to the stored return
   * address in a GumExecFrame that we identify the call frames. An alternative
   * method may be necessary if call probes are supported if the user is to be
   * permitted to modify the PC, or otherwise affect control flow.
   */
  g_warning ("Call probes unsupported");

  if (notify != NULL)
    notify (data);

  return 0;
}

void
gum_stalker_remove_call_probe (GumStalker * self,
                               GumProbeId id)
{
  g_warning ("Call probes unsupported");
}

static GumExecCtx *
gum_stalker_create_exec_ctx (GumStalker * self,
                             GumThreadId thread_id,
                             GumStalkerTransformer * transformer,
                             GumEventSink * sink)
{
  GumExecCtx * ctx;
  gsize page_size;

  ctx = g_slice_new0 (GumExecCtx);

  ctx->state = GUM_EXEC_CTX_ACTIVE;

  ctx->stalker = g_object_ref (self);
  ctx->thread_id = thread_id;

  gum_arm_writer_init (&ctx->arm_writer, NULL);
  gum_arm_relocator_init (&ctx->arm_relocator, NULL, &ctx->arm_writer);

  gum_thumb_writer_init (&ctx->thumb_writer, NULL);
  gum_thumb_relocator_init (&ctx->thumb_relocator, NULL, &ctx->thumb_writer);

  if (transformer != NULL)
    ctx->transformer = g_object_ref (transformer);
  else
    ctx->transformer = gum_stalker_transformer_make_default ();
  ctx->transform_block_impl =
      GUM_STALKER_TRANSFORMER_GET_IFACE (ctx->transformer)->transform_block;
  g_queue_init (&ctx->callout_entries);
  gum_spinlock_init (&ctx->callout_lock);
  ctx->sink = g_object_ref (sink);
  ctx->sink_mask = gum_event_sink_query_mask (sink);
  ctx->sink_process_impl = GUM_EVENT_SINK_GET_IFACE (sink)->process;

  ctx->frames =
      gum_memory_allocate (NULL, self->page_size, self->page_size, GUM_PAGE_RW);
  ctx->first_frame = (GumExecFrame *) ((guint8 *) ctx->frames +
      self->page_size - sizeof (GumExecFrame));
  ctx->current_frame = ctx->first_frame;

  ctx->mappings = gum_metal_hash_table_new (NULL, NULL);

  page_size = ctx->stalker->page_size;

  ctx->infect_thunk = gum_memory_allocate (NULL, page_size, page_size,
      ctx->stalker->is_rwx_supported ? GUM_PAGE_RWX : GUM_PAGE_RW);

  GUM_STALKER_LOCK (self);
  self->contexts = g_slist_prepend (self->contexts, ctx);
  GUM_STALKER_UNLOCK (self);

  gum_exec_ctx_add_slab (ctx);

  return ctx;
}

static void
gum_stalker_destroy_exec_ctx (GumStalker * self,
                              GumExecCtx * ctx)
{
  GSList * entry;

  GUM_STALKER_LOCK (self);
  entry = g_slist_find (self->contexts, ctx);
  if (entry != NULL)
    self->contexts = g_slist_delete_link (self->contexts, entry);
  GUM_STALKER_UNLOCK (self);

  /* Racy due to garbage-collection. */
  if (entry == NULL)
    return;

  gum_exec_ctx_dispose_callouts (ctx);

  if (ctx->sink_started)
  {
    gum_event_sink_stop (ctx->sink);

    ctx->sink_started = FALSE;
  }

  gum_exec_ctx_free (ctx);
}

static GumExecCtx *
gum_stalker_get_exec_ctx (GumStalker * self)
{
  return gum_tls_key_get_value (self->exec_ctx);
}

static void
gum_stalker_thaw (GumStalker * self,
                  gpointer code,
                  gsize size)
{
  if (!self->is_rwx_supported)
    gum_mprotect (code, size, GUM_PAGE_RW);
}

static void
gum_stalker_freeze (GumStalker * self,
                    gpointer code,
                    gsize size)
<<<<<<< HEAD
{
  if (!self->is_rwx_supported)
    gum_memory_mark_code (code, size);

  gum_clear_cache (code, size);
}

static void
gum_exec_ctx_dispose_callouts (GumExecCtx * ctx)
{
  GList * cur;

  gum_spinlock_acquire (&ctx->callout_lock);

  for (cur = ctx->callout_entries.head; cur != NULL; cur = cur->next)
  {
    GumCalloutEntry * entry = cur->data;

    if (entry->data_destroy != NULL)
      entry->data_destroy (entry->data);

    entry->callout = NULL;
    entry->data = NULL;
    entry->data_destroy = NULL;
  }

  gum_spinlock_release (&ctx->callout_lock);
}

static void
gum_exec_ctx_finalize_callouts (GumExecCtx * ctx)
{
=======
{
  if (!self->is_rwx_supported)
    gum_memory_mark_code (code, size);

  gum_clear_cache (code, size);
}

static void
gum_exec_ctx_dispose_callouts (GumExecCtx * ctx)
{
  GList * cur;

  gum_spinlock_acquire (&ctx->callout_lock);

  for (cur = ctx->callout_entries.head; cur != NULL; cur = cur->next)
  {
    GumCalloutEntry * entry = cur->data;

    if (entry->data_destroy != NULL)
      entry->data_destroy (entry->data);

    entry->callout = NULL;
    entry->data = NULL;
    entry->data_destroy = NULL;
  }

  gum_spinlock_release (&ctx->callout_lock);
}

static void
gum_exec_ctx_finalize_callouts (GumExecCtx * ctx)
{
>>>>>>> eed8e3c4
  GList * cur;

  for (cur = ctx->callout_entries.head; cur != NULL; cur = cur->next)
  {
    GumCalloutEntry * entry = cur->data;

    g_slice_free (GumCalloutEntry, entry);
  }

  g_queue_clear (&ctx->callout_entries);
}

static void
gum_exec_ctx_free (GumExecCtx * ctx)
{
  GumStalker * stalker = ctx->stalker;
  GumSlab * slab;

  gum_metal_hash_table_unref (ctx->mappings);

  slab = ctx->code_slab;
  while (slab != NULL)
  {
    GumSlab * next = slab->next;
    gum_memory_free (slab, stalker->slab_size);
    slab = next;
  }

  gum_memory_free (ctx->infect_thunk, ctx->stalker->page_size);

  gum_memory_free (ctx->frames, stalker->page_size);

  g_object_unref (ctx->sink);
  gum_exec_ctx_finalize_callouts (ctx);
  g_object_unref (ctx->transformer);

  gum_thumb_relocator_clear (&ctx->thumb_relocator);
  gum_thumb_writer_clear (&ctx->thumb_writer);

  gum_arm_relocator_clear (&ctx->arm_relocator);
  gum_arm_writer_clear (&ctx->arm_writer);

  g_object_unref (stalker);

  g_slice_free (GumExecCtx, ctx);
}

static GumSlab *
gum_exec_ctx_add_slab (GumExecCtx * ctx)
{
  GumSlab * slab;
  GumStalker * stalker = ctx->stalker;

  slab = gum_memory_allocate (NULL, stalker->slab_size, stalker->page_size,
      stalker->is_rwx_supported ? GUM_PAGE_RWX : GUM_PAGE_RW);

  slab->data = (guint8 *) slab + stalker->slab_header_size;
  slab->offset = 0;
  slab->size = stalker->slab_size - stalker->slab_header_size;
  slab->next = ctx->code_slab;

  slab->num_blocks = 0;

  ctx->code_slab = slab;

  return slab;
}

static gboolean
gum_exec_ctx_maybe_unfollow (GumExecCtx * ctx,
                             gpointer resume_at)
{
  if (g_atomic_int_get (&ctx->state) != GUM_EXEC_CTX_UNFOLLOW_PENDING)
    return FALSE;

  if (ctx->pending_calls > 0)
    return FALSE;

  gum_exec_ctx_unfollow (ctx, resume_at);

  return TRUE;
}

static void
gum_exec_ctx_unfollow (GumExecCtx * ctx,
                       gpointer resume_at)
{
  ctx->current_block = NULL;

  ctx->resume_at = resume_at;

  gum_tls_key_set_value (ctx->stalker->exec_ctx, NULL);

  ctx->destroy_pending_since = g_get_monotonic_time ();
  g_atomic_int_set (&ctx->state, GUM_EXEC_CTX_DESTROY_PENDING);
}

static gboolean
gum_exec_ctx_has_executed (GumExecCtx * ctx)
{
  return ctx->resume_at != NULL;
}

static gboolean
gum_exec_ctx_contains (GumExecCtx * ctx,
                       gconstpointer address)
{
  GumSlab * cur = ctx->code_slab;

  do {
    if ((const guint8 *) address >= cur->data &&
        (const guint8 *) address < cur->data + cur->size)
    {
      return TRUE;
    }

    cur = cur->next;
  } while (cur != NULL);

  return FALSE;
}

static gpointer
gum_exec_ctx_replace_block (GumExecCtx * ctx,
                            gpointer start_address)
{
  if (start_address == gum_stalker_unfollow_me ||
      start_address == gum_stalker_deactivate)
  {
    ctx->unfollow_called_while_still_following = TRUE;
    ctx->current_block = NULL;
    ctx->resume_at = start_address;
  }
  else if (start_address == NULL)
  {
    gum_exec_ctx_unfollow (ctx, start_address);
  }
  else if (gum_exec_ctx_maybe_unfollow (ctx, start_address))
  {
  }
  else if (gum_exec_ctx_contains (ctx, start_address))
  {
    ctx->current_block = NULL;
    ctx->resume_at = start_address;
  }
  else
  {
    ctx->current_block = gum_exec_ctx_obtain_block_for (ctx, start_address,
        &ctx->resume_at);

    if (start_address == ctx->activation_target)
    {
      ctx->activation_target = NULL;
    }

    gum_exec_ctx_maybe_unfollow (ctx, start_address);
  }

  return ctx->resume_at;
}

static void
gum_exec_ctx_begin_call (GumExecCtx * ctx,
                         gpointer ret_addr)
{
  ctx->pending_return_location = ret_addr;
  ctx->pending_calls++;
}

static void
gum_exec_ctx_end_call (GumExecCtx * ctx)
{
  ctx->pending_calls--;
}

static GumExecBlock *
gum_exec_ctx_obtain_block_for (GumExecCtx * ctx,
                               gpointer real_address,
                               gpointer * code_address_ptr)
{
  if (gum_stalker_is_thumb (real_address))
  {
    return gum_exec_ctx_obtain_thumb_block_for (ctx, real_address,
        code_address_ptr);
  }
  else
  {
    return gum_exec_ctx_obtain_arm_block_for (ctx, real_address,
        code_address_ptr);
  }
}

static GumExecBlock *
gum_exec_ctx_obtain_arm_block_for (GumExecCtx * ctx,
                                   gpointer real_address,
                                   gpointer * code_address_ptr)
{
  GumExecBlock * block;
  GumArmWriter * cw;
  GumArmRelocator * rl;
  GumGeneratorContext gc;
  GumStalkerIterator iterator;
<<<<<<< HEAD
=======
  GumStalkerOutput output;
>>>>>>> eed8e3c4
  gboolean all_labels_resolved;

  block = gum_exec_block_obtain (ctx, real_address, code_address_ptr);
  if (block != NULL)
    return block;

  block = gum_exec_block_new (ctx);
  block->real_begin = real_address;
  *code_address_ptr = block->code_begin;

  gum_metal_hash_table_insert (ctx->mappings, real_address, block);

  cw = &ctx->arm_writer;
  rl = &ctx->arm_relocator;

  gum_arm_writer_reset (cw, block->code_begin);
  gum_arm_relocator_reset (rl, real_address, cw);

  gum_ensure_code_readable (real_address, ctx->stalker->page_size);

  gc.instruction = NULL;
  gc.is_thumb = FALSE;
  gc.arm_relocator = rl;
  gc.arm_writer = cw;
  gc.continuation_real_address = NULL;

  iterator.exec_context = ctx;
  iterator.exec_block = block;
  iterator.generator_context = &gc;

  iterator.instruction.ci = NULL;
  iterator.instruction.begin = NULL;
  iterator.instruction.end = NULL;

<<<<<<< HEAD
  ctx->pending_calls++;

  ctx->transform_block_impl (ctx->transformer, &iterator,
      (GumStalkerWriter *) cw);
=======
  output.writer.arm = cw;
  output.encoding = GUM_INSTRUCTION_DEFAULT;

  ctx->pending_calls++;

  ctx->transform_block_impl (ctx->transformer, &iterator, &output);
>>>>>>> eed8e3c4

  ctx->pending_calls--;

  if (gc.continuation_real_address != NULL)
  {
    /*
     * This is required to support the situation where the amount of code
     * emitted to instrument a block exceeds the minimum we check for before we
     * start instrumenting a block and it needs to be split. This is only likely
     * to be of concern for very long linear execution blocks.
     */
    g_error ("continuation_real_address unsupported");
  }

  gum_arm_writer_put_breakpoint (cw);

  all_labels_resolved = gum_arm_writer_flush (cw);
  if (!all_labels_resolved)
    g_error ("Failed to resolve labels");

  block->code_end = gum_arm_writer_cur (cw);
  block->real_end = (guint8 *) rl->input_cur;

  gum_exec_block_commit_and_emit (block);

  return block;
}

static GumExecBlock *
gum_exec_ctx_obtain_thumb_block_for (GumExecCtx * ctx,
                                     gpointer real_address,
                                     gpointer * code_address_ptr)
{
  GumExecBlock * block;
  gpointer aligned_address;
  GumThumbWriter * cw;
  GumThumbRelocator * rl;
  GumGeneratorContext gc;
  GumStalkerIterator iterator;
<<<<<<< HEAD
=======
  GumStalkerOutput output;
>>>>>>> eed8e3c4
  gboolean all_labels_resolved;

  block = gum_exec_block_obtain (ctx, real_address, code_address_ptr);
  if (block != NULL)
    return block;

  block = gum_exec_block_new (ctx);
  aligned_address = GSIZE_TO_POINTER (GPOINTER_TO_SIZE (real_address) & ~0x1);
  block->real_begin = aligned_address;
  *code_address_ptr = block->code_begin + 1;

  gum_metal_hash_table_insert (ctx->mappings, real_address, block);

  cw = &ctx->thumb_writer;
  rl = &ctx->thumb_relocator;

  gum_thumb_writer_reset (cw, block->code_begin);
  gum_thumb_relocator_reset (rl, aligned_address, cw);

  gum_ensure_code_readable (aligned_address, ctx->stalker->page_size);

  gc.instruction = NULL;
  gc.is_thumb = TRUE;
  gc.thumb_relocator = rl;
  gc.thumb_writer = cw;
  gc.continuation_real_address = NULL;

  iterator.exec_context = ctx;
  iterator.exec_block = block;
  iterator.generator_context = &gc;

  iterator.instruction.ci = NULL;
  iterator.instruction.begin = NULL;
  iterator.instruction.end = NULL;

<<<<<<< HEAD
  ctx->pending_calls++;

  ctx->transform_block_impl (ctx->transformer, &iterator,
      (GumStalkerWriter *) cw);
=======
  output.writer.thumb = cw;
  output.encoding = GUM_INSTRUCTION_SPECIAL;

  ctx->pending_calls++;

  ctx->transform_block_impl (ctx->transformer, &iterator, &output);
>>>>>>> eed8e3c4

  ctx->pending_calls--;

  if (gc.continuation_real_address != NULL)
  {
    /*
     * This is required to support the situation where the amount of code
     * emitted to instrument a block exceeds the minimum we check for before we
     * start instrumenting a block and it needs to be split. This is only likely
     * to be of concern for very long linear execution blocks.
     */
    g_error ("continuation_real_address unsupported");
  }

  gum_thumb_writer_put_breakpoint (cw);

  all_labels_resolved = gum_thumb_writer_flush (cw);
  if (!all_labels_resolved)
    g_error ("Failed to resolve labels");

  block->code_end = gum_thumb_writer_cur (cw);
  block->real_end = (guint8 *) rl->input_cur;

  gum_exec_block_commit_and_emit (block);

  return block;
}

gboolean
gum_stalker_iterator_next (GumStalkerIterator * self,
                           const cs_insn ** insn)
{
  GumGeneratorContext * gc = self->generator_context;

  if (gc->is_thumb)
    return gum_stalker_iterator_thumb_next (self, insn);
  else
    return gum_stalker_iterator_arm_next (self, insn);
}

static gboolean
gum_stalker_iterator_arm_next (GumStalkerIterator * self,
                               const cs_insn ** insn)
{
  GumGeneratorContext * gc = self->generator_context;
  GumArmRelocator * rl = gc->arm_relocator;
  GumInstruction * instruction;
  guint n_read;

  instruction = self->generator_context->instruction;
  if (instruction != NULL)
  {
    GumExecBlock * block = self->exec_block;
    gboolean skip_implicitly_requested;

    skip_implicitly_requested = rl->outpos != rl->inpos;
    if (skip_implicitly_requested)
    {
      gum_arm_relocator_skip_one (rl);
    }

    block->code_end = gum_arm_writer_cur (gc->arm_writer);

    if (gum_exec_block_is_full (block))
    {
      gc->continuation_real_address = instruction->end;
      return FALSE;
    }

    if (gum_arm_relocator_eob (rl))
    {
      return FALSE;
    }
  }

  instruction = &self->instruction;

  n_read = gum_arm_relocator_read_one (rl, &instruction->ci);
  if (n_read == 0)
    return FALSE;

  instruction->begin = GSIZE_TO_POINTER (instruction->ci->address);
<<<<<<< HEAD
  instruction->end = (guint8 *) rl->input_cur;
=======
  instruction->end = instruction->begin + instruction->ci->size;
>>>>>>> eed8e3c4

  self->generator_context->instruction = instruction;

  if (insn != NULL)
    *insn = instruction->ci;

  return TRUE;
}

static gboolean
gum_stalker_iterator_thumb_next (GumStalkerIterator * self,
                                 const cs_insn ** insn)
{
  GumGeneratorContext * gc = self->generator_context;
  GumThumbRelocator * rl = gc->thumb_relocator;
  GumInstruction * instruction;
  guint n_read;

  instruction = self->generator_context->instruction;
  if (instruction != NULL)
  {
    GumExecBlock * block = self->exec_block;
    gboolean skip_implicitly_requested;

    skip_implicitly_requested = rl->outpos != rl->inpos;
    if (skip_implicitly_requested)
    {
      gum_thumb_relocator_skip_one (rl);
    }

    block->code_end = gum_thumb_writer_cur (gc->thumb_writer);

    if (gum_exec_block_is_full (block))
    {
      gc->continuation_real_address = instruction->end;
      return FALSE;
    }

    if (gum_thumb_relocator_eob (rl))
    {
      return FALSE;
    }
  }

  instruction = &self->instruction;

  n_read = gum_thumb_relocator_read_one (rl, &instruction->ci);
  if (n_read == 0)
    return FALSE;

  instruction->begin = GSIZE_TO_POINTER (instruction->ci->address);
<<<<<<< HEAD
  instruction->end = (guint8 *) rl->input_cur;
=======
  instruction->end = instruction->begin + instruction->ci->size;
>>>>>>> eed8e3c4

  self->generator_context->instruction = instruction;

  if (insn != NULL)
    *insn = instruction->ci;

  return TRUE;
}

void
gum_stalker_iterator_keep (GumStalkerIterator * self)
{
  GumGeneratorContext * gc = self->generator_context;

  if (gc->is_thumb)
    gum_stalker_iterator_thumb_keep (self);
  else
    gum_stalker_iterator_arm_keep (self);
}

static void
gum_stalker_iterator_arm_keep (GumStalkerIterator * self)
{
  GumExecBlock * block = self->exec_block;
  GumGeneratorContext * gc = self->generator_context;
  const cs_insn * insn = gc->instruction->ci;

  if (g_debug)
  {
    if (g_verbose || gum_arm_relocator_eob (gc->arm_relocator))
    {
      GumDebugSymbolDetails details = { 0, };

      if (gum_symbol_details_from_address (gc->instruction->begin, &details))
      {
        g_print ("[A] %08d [%s!%s] - %p => %p: %s\t%s = 0x%08x, id: %d\n",
            ++g_count, details.module_name, details.symbol_name,
            gc->instruction->begin, gc->arm_writer->code, insn->mnemonic,
            insn->op_str, *(guint32 *) gc->instruction->begin, insn->id);
      }
      else
      {
        g_print ("[A] %08d [%p] - %p => %p: %s\t%s = 0x%08x, id: %d\n",
            ++g_count, gc->instruction->begin, gc->instruction->begin,
            gc->arm_writer->code, insn->mnemonic, insn->op_str,
            *(guint32 *) gc->instruction->begin, insn->id);
      }
    }
  }

  if (gum_arm_relocator_eob (gc->arm_relocator))
  {
    GumBranchTarget target;
    guint16 mask;
    cs_arm * arm = &insn->detail->arm;
    GumWriteback writeback = { .target = ARM_REG_INVALID };

    if (g_debug)
      g_print ("\n");

    mask = 0;

    gum_stalker_get_target_address (insn, FALSE, &target, &mask);

    switch (insn->id)
    {
      case ARM_INS_LDR:
        gum_stalker_arm_get_writeback (insn, &writeback);
        /* Deliberate fall-through */
      case ARM_INS_SUB:
      case ARM_INS_ADD:
      case ARM_INS_B:
      case ARM_INS_BX:
        gum_exec_block_virtualize_arm_branch_insn (block, &target, arm->cc,
            &writeback, gc);
        break;
      case ARM_INS_BL:
      case ARM_INS_BLX:
        gum_exec_block_virtualize_arm_call_insn (block, &target, arm->cc, gc);
        break;
      case ARM_INS_MOV:
        gum_exec_block_virtualize_arm_ret_insn (block, &target, arm->cc, FALSE,
            0, gc);
        break;
      case ARM_INS_POP:
      case ARM_INS_LDM:
        gum_exec_block_virtualize_arm_ret_insn (block, &target, arm->cc, TRUE,
            mask, gc);
        break;
      case ARM_INS_SMC:
      case ARM_INS_HVC:
        g_error ("not implemented");
        break;
      default:
        g_assert_not_reached ();
        break;
    }
  }
  else if (insn->id == ARM_INS_SVC)
  {
    gum_exec_block_virtualize_arm_svc_insn (block, gc);
  }
  else
  {
    gum_exec_block_dont_virtualize_arm_insn (block, gc);
  }
}

static void
gum_stalker_iterator_thumb_keep (GumStalkerIterator * self)
{
  GumExecBlock * block = self->exec_block;
  GumGeneratorContext * gc = self->generator_context;
  const cs_insn * insn = gc->instruction->ci;

  if (g_debug)
  {
    if (g_verbose || gum_thumb_relocator_eob (gc->thumb_relocator))
    {
      GumDebugSymbolDetails details = { 0, };

      if (gum_symbol_details_from_address (gc->instruction->begin, &details))
      {
        g_print ("[T] %08d [%s!%s] - %p => %p: %s\t%s = 0x%08x, id: %d\n",
            ++g_count, details.module_name, details.symbol_name,
            gc->instruction->begin, gc->thumb_writer->code, insn->mnemonic,
            insn->op_str, *(guint32 *) gc->instruction->begin,
            insn->id);
      }
      else
      {
        g_print ("[T] %08d [%p] - %p => %p: %s\t%s = 0x%08x, id: %d\n",
            ++g_count, gc->instruction->begin, gc->instruction->begin,
            gc->thumb_writer->code, insn->mnemonic, insn->op_str,
            *(guint32 *) gc->instruction->begin, insn->id);
      }
    }
<<<<<<< HEAD

    if (gum_thumb_relocator_eob (gc->thumb_relocator))
      g_print ("\n");
  }

  if (gum_thumb_relocator_eob (gc->thumb_relocator))
    gum_stalker_iterator_handle_thumb_branch_insn (self, insn);
  else
    gum_exec_block_dont_virtualize_thumb_insn (block, gc);
}

static void
gum_stalker_iterator_handle_thumb_branch_insn (GumStalkerIterator * self,
                                               const cs_insn * insn)
{
  GumExecBlock * block = self->exec_block;
  GumGeneratorContext * gc = self->generator_context;

  GumBranchTarget target;
  guint16 mask;
  cs_arm * arm = &insn->detail->arm;

  switch (insn->id)
  {
    case ARM_INS_B:
    case ARM_INS_BX:
    case ARM_INS_LDR:
      gum_stalker_get_target_address (insn, TRUE, &target, &mask);
      gum_exec_block_virtualize_thumb_branch_insn (block, &target, arm->cc,
          ARM_REG_INVALID, gc);
      break;
    case ARM_INS_CBZ:
      g_assert (arm->operands[0].type == ARM_OP_REG);
      gum_stalker_get_target_address (insn, TRUE, &target, &mask);
      gum_exec_block_virtualize_thumb_branch_insn (block, &target, ARM_CC_EQ,
          arm->operands[0].reg, gc);
      break;
    case ARM_INS_CBNZ:
      g_assert (arm->operands[0].type == ARM_OP_REG);
      gum_stalker_get_target_address (insn, TRUE, &target, &mask);
      gum_exec_block_virtualize_thumb_branch_insn (block, &target, ARM_CC_NE,
          arm->operands[0].reg, gc);
      break;
    case ARM_INS_BL:
    case ARM_INS_BLX:
      gum_stalker_get_target_address (insn, TRUE, &target, &mask);
      gum_exec_block_virtualize_thumb_call_insn (block, &target, gc);
      break;
    case ARM_INS_POP:
    case ARM_INS_LDM:
      gum_stalker_get_target_address (insn, TRUE, &target, &mask);
      gum_exec_block_virtualize_thumb_ret_insn (block, &target, mask, gc);
      break;
    case ARM_INS_SMC:
    case ARM_INS_HVC:
      g_error ("Unsupported");
      break;
    case ARM_INS_IT:
      gum_stalker_iterator_handle_thumb_it_insn (self);
      break;
    default:
      g_assert_not_reached ();
      break;
  }
}

static void
gum_stalker_iterator_handle_thumb_it_insn (GumStalkerIterator * self)
{
  GumExecBlock * block = self->exec_block;
  GumGeneratorContext * gc = self->generator_context;
  GumThumbRelocator * rl = gc->thumb_relocator;
  const cs_insn * insn;

  /*
   * This function needs only to handle IT blocks which terminate with a branch
   * instruction. Those which contain no branches will not set the EOB condition
   * when read by the relocator and will be handled without the need for
   * virtualization. The block will simply be processed as usual by the
   * relocator.
   */

  /*
   * We emit a single EXEC event for a IT block. Execution of a final branch
   * instruction contained within it can result in additional events being
   * generated. We cannot emit one event for each instruction that is contained
   * within the IT block since they are re-ordered by the relocator. This is
   * necessary since the original IT block must be replaced with branches and
   * labels as individual instructions may need to be replaced by multiple
   * instructions as a result of relocation.
   */
  if ((block->ctx->sink_mask & GUM_EXEC) != 0)
  {
    gum_exec_block_thumb_open_prolog (block, gc);
    gum_exec_block_write_thumb_exec_event_code (block, gc);
    gum_exec_block_thumb_close_prolog (block, gc);
  }

  /* Iterate through each instruction within the IT block */
  for (insn = gum_thumb_relocator_peek_next_write_insn (rl);
      insn != NULL;
      insn = gum_thumb_relocator_peek_next_write_insn (rl))
  {
    if (g_debug)
    {
      g_print ("\t[IT -] %p => %p: %s\t%s, id: %d\n",
          gc->instruction->begin, gc->thumb_writer->code,
          insn->mnemonic, insn->op_str, insn->id);
    }

    if (gum_thumb_relocator_is_eob (insn))
    {
      /*
       * Remove unnecessary conditional execution of the instruction since it is
       * wrapped within a series of branches by the relocator to handle the
       * if/then/else conditional execution.
       */
      insn->detail->arm.cc = ARM_CC_AL;
      gum_stalker_iterator_handle_thumb_branch_insn (self, insn);

      /*
       * Put a breakpoint to trap and detect any errant continued execution (the
       * branch should handle any possible continuation). Skip the original
       * branch instruction.
       */
      gum_thumb_writer_put_breakpoint (gc->thumb_writer);
      gum_thumb_relocator_skip_one (gc->thumb_relocator);
    }
    else
    {
      /*
       * If the instruction in the IT block is not a branch, then just emit the
       * relocated instruction as normal.
       */
      gum_thumb_relocator_write_one (gc->thumb_relocator);
    }
  }

  /*
   * Should we reach the end of the IT block (e.g. we did not take the branch) *
   * we write code here to continue with the next instruction after the IT block
   * just as we do following a branch or call instruction. (We do this for
   * branches too as we cannot detect tail-calls and we can't be sure the callee
   * won't return). This results in the continuation code being written twice,
   * which is not strictly necessary. However, attempting to optimize this is
   * likely to be quite tricky.
   */
  gum_exec_block_thumb_open_prolog (block, gc);
  gum_exec_block_write_thumb_handle_continue (block, gc);
=======
  }

  if (gum_thumb_relocator_eob (gc->thumb_relocator))
  {
    GumBranchTarget target;
    guint16 mask;
    cs_arm * arm = &insn->detail->arm;

    if (g_debug)
      g_print ("\n");

    gum_stalker_get_target_address (insn, TRUE, &target, &mask);

    switch (insn->id)
    {
      case ARM_INS_B:
      case ARM_INS_BX:
      case ARM_INS_LDR:
        gum_exec_block_virtualize_thumb_branch_insn (block, &target, arm->cc,
            ARM_REG_INVALID, gc);
        break;
      case ARM_INS_CBZ:
        g_assert (arm->operands[0].type == ARM_OP_REG);
        gum_exec_block_virtualize_thumb_branch_insn (block, &target, ARM_CC_EQ,
            arm->operands[0].reg, gc);
        break;
      case ARM_INS_CBNZ:
        g_assert (arm->operands[0].type == ARM_OP_REG);
        gum_exec_block_virtualize_thumb_branch_insn (block, &target, ARM_CC_NE,
            arm->operands[0].reg, gc);
        break;
      case ARM_INS_BL:
      case ARM_INS_BLX:
        gum_exec_block_virtualize_thumb_call_insn (block, &target, gc);
        break;
      case ARM_INS_POP:
      case ARM_INS_LDM:
        gum_exec_block_virtualize_thumb_ret_insn (block, &target, mask, gc);
        break;
      case ARM_INS_SMC:
      case ARM_INS_HVC:
        g_error ("not implemented");
        break;
      default:
        g_assert_not_reached ();
        break;
    }
  }
  else
  {
    gum_exec_block_dont_virtualize_thumb_insn (block, gc);
  }
>>>>>>> eed8e3c4
}

static void
gum_stalker_get_target_address (const cs_insn * insn,
                                gboolean thumb,
                                GumBranchTarget * target,
                                guint16 * mask)
{
  cs_arm * arm = &insn->detail->arm;
  cs_arm_op * op1 = &arm->operands[0];

  /*
   * The complex nature of the ARM32 instruction set means that determining the
   * target address for an instruction which affects control flow is also
   * complex.
   *
   * Instructions such as 'BL label' will make use of the absolute_address
   * field. 'BL reg' and 'BLX' reg will make use of the reg field. 'LDR pc,
   * [reg]' however makes use of the reg field and sets is_indirect to TRUE.
   * This means that the reg field doesn't contain the target itself, but the
   * address in memory where the target is stored. 'LDR pc, [reg, #x]'
   * additionally sets the offset field which needs to be added to the register
   * before it is dereferenced.
   *
   * The POP and LDM instructions both read multiple values from where a base
   * register points, and store them into a listed set of registers. In the case
   * of the POP instruction, this base register is always SP, i.e. the stack
   * pointer. Again the is_indirect field is set and the value of the offset
   * field is determined by how many registers are included in the register list
   * before PC.
   *
   * Finally, ADD and SUB instructions can be used to modify control flow. ADD
   * instructions have two main forms. Firstly 'ADD pc, reg, #x', in this case
   * the reg and offset fields are both set accordingly. Secondly, if the form
   * 'ADD pc, reg, reg2' is used, then the values of reg and reg2 are set
   * accordingly. This form has the additional complexity of allowing a suffix
   * which can describe a shift operation (one of 4 types) and a value
   * indicating how many places to shift to be applied to reg2 before it is
   * added. This information is encoded in the shifter and shift_value fields
   * accordingly. Lastly the SUB instruction is identical to ADD except the
   * offset is negative, to indicate that reg2 should be subtracted rather than
   * added.
   *
   * This complex target field is processed by write_mov_branch_target_address()
   * in order to write instructions into the instrumented block to recover the
   * target address from these different forms of instruction.
   *
   * Lastly, we should note that many of these instructions can be conditionally
   * executed depending on the status of processor flags. For example, BLEQ will
   * only take affect if the previous instruction which set the flags indicated
   * the result of the operation was equal.
   */
  target->absolute_address = 0,
  target->offset = 0,
  target->is_indirect = FALSE,
  target->reg = ARM_REG_INVALID,
  target->reg2 = ARM_REG_INVALID,
  target->shifter = ARM_SFT_INVALID,
  target->shift_value = 0;

  /*
   * The mask is used when POP or LDMIA instructions are encountered. This is
   * used to encode the other registers which are included in the operation.
   * Note, however, that the register PC is omitted from this mask.
   *
   * This is processed by virtualize_ret_insn() so that after the epilogue has
   * been executed and the application registers are restored. A replacement POP
   * or LDMIA instruction can be generated to restore the values of the other
   * registers from the stack. Note that we don't restore the value of PC from
   * the stack and instead simply increment the stack pointer since we instead
   * want to pass control back into Stalker to instrument the next block.
   */
  *mask = 0;

  switch (insn->id)
  {
    case ARM_INS_B:
    case ARM_INS_BL:
    {
      g_assert (op1->type == ARM_OP_IMM);

      /*
       * If the case of the B and BL instructions, the instruction mode never
       * changes from ARM to Thumb or vice-versa and hence the low bit of the
       * target address should be retained.
       */
      if (thumb)
        target->absolute_address = GSIZE_TO_POINTER (op1->imm + 1);
      else
        target->absolute_address = GSIZE_TO_POINTER (op1->imm);

      break;
    }
    case ARM_INS_BX:
    case ARM_INS_BLX:
    {
      if (op1->type == ARM_OP_REG)
      {
        target->reg = op1->reg;
      }
      else
      {
        /*
          * In the case of the BX and BLX instructions, the instruction mode
          * always changes from ARM to Thumb or vice-versa and hence the low
          * bit of the target address should be inverted.
          */
        if (thumb)
          target->absolute_address = GSIZE_TO_POINTER (op1->imm);
        else
          target->absolute_address = GSIZE_TO_POINTER (op1->imm) + 1;
      }

      break;
    }
    case ARM_INS_CBZ:
    case ARM_INS_CBNZ:
    {
      cs_arm_op * op2 = &arm->operands[1];

      /*
       * If the case of the CBZ and CBNZ instructions, the instruction mode
       * never changes and hence the low bit of the target address should be
       * retained. These are only supported in Thumb mode.
       */
      g_assert (thumb);

      target->absolute_address = GSIZE_TO_POINTER (op2->imm + 1);

      break;
    }
    case ARM_INS_POP:
    {
      guint8 i;

      target->reg = ARM_REG_SP;
      target->is_indirect = TRUE;

      for (i = 0; i != insn->detail->arm.op_count; i++)
      {
        cs_arm_op * op = &arm->operands[i];

        if (op->reg == ARM_REG_PC)
        {
          target->offset = i * 4;
        }
        else
        {
          GumArmRegInfo ri;
          gum_arm_reg_describe (op->reg, &ri);
          *mask |= 1 << ri.index;
        }
      }

      break;
    }
    case ARM_INS_LDM:
    {
      guint8 i;

      target->reg = op1->reg;
      target->is_indirect = TRUE;

      for (i = 1; i != insn->detail->arm.op_count; i++)
      {
        cs_arm_op * op = &arm->operands[i];

        if (op->reg == ARM_REG_PC)
        {
          target->offset = (i - 1) * 4;
        }
        else
        {
          GumArmRegInfo ri;
          gum_arm_reg_describe (op->reg, &ri);
          *mask |= 1 << ri.index;
        }
      }

      break;
    }
    case ARM_INS_LDR:
    {
      cs_arm_op * op2 = &arm->operands[1];

      g_assert (op2->type == ARM_OP_MEM);
      g_assert (op2->mem.index == ARM_REG_INVALID);

      target->reg = op2->mem.base;
      target->is_indirect = TRUE;
      target->offset = op2->mem.disp;

      break;
    }
    case ARM_INS_MOV:
    {
      cs_arm_op * op2 = &arm->operands[1];

      target->reg = op2->reg;

      break;
    }
    case ARM_INS_ADD:
    {
      cs_arm_op * op2 = &arm->operands[1];
      cs_arm_op * op3 = &arm->operands[2];

      g_assert (op2->type == ARM_OP_REG);

      target->reg = op2->reg;

      target->shifter = op3->shift.type;
      target->shift_value = op3->shift.value;

      if (op3->type == ARM_OP_REG)
      {
        target->reg2 = op3->reg;
        target->offset = 0;
      }
      else
      {
        target->reg2 = ARM_REG_INVALID;
        target->offset = op3->imm;
      }

      break;
    }
    case ARM_INS_SUB:
    {
      cs_arm_op * op2 = &arm->operands[1];
      cs_arm_op * op3 = &arm->operands[2];

      g_assert (op2->type == ARM_OP_REG);

      target->reg = op2->reg;

      target->shifter = op3->shift.type;
      target->shift_value = op3->shift.value;

      if (op3->type == ARM_OP_REG)
      {
        target->reg2 = op3->reg;
        target->offset = 0;
      }
      else
      {
        target->reg2 = ARM_REG_INVALID;
        target->offset = -op3->imm;
      }

      break;
    }
    default:
      g_assert_not_reached ();
  }
}

static void
gum_stalker_arm_get_writeback (const cs_insn * insn,
                               GumWriteback * writeback)
{
  cs_arm * arm = &insn->detail->arm;
  cs_arm_op * op2 = &arm->operands[1];

  writeback->target = ARM_REG_INVALID;
  writeback->offset = 0;

  if (!arm->writeback)
    return;

  if (insn->id != ARM_INS_LDR)
    g_error ("Writeback for unexpected op-code: %d", insn->id);

  if (op2->type != ARM_OP_MEM)
    g_error ("Writeback for unexpected operand");

  if (op2->mem.index != ARM_REG_INVALID)
    g_error ("Writeback for register operands not supported");

  writeback->target = op2->mem.base;

  switch (arm->op_count)
  {
    case 2: /* pre-increment/decrement */
    {
      writeback->offset = op2->mem.disp;
      break;
    }
    case 3: /* post-increment/decrement */
    {
      cs_arm_op * op3 = &arm->operands[2];

      g_assert (op3->type == ARM_OP_IMM);

      writeback->offset = op3->subtracted ? -op3->imm : op3->imm;

      break;
    }
    default:
    {
      g_assert_not_reached ();
    }
  }
}

static void
gum_exec_ctx_emit_call_event (GumExecCtx * ctx,
                              gpointer location,
                              gpointer target)
{
  GumEvent ev;
  GumCallEvent * call = &ev.call;

  ev.type = GUM_CALL;

  call->location = location;
  call->target = target;
  call->depth = ctx->first_frame - ctx->current_frame;

  ctx->sink_process_impl (ctx->sink, &ev);

  if (g_debug_events)
  {
    GumDebugSymbolDetails location_details = { 0, };
    GumDebugSymbolDetails target_details = { 0, };

    if (gum_symbol_details_from_address (call->location, &location_details) &&
        gum_symbol_details_from_address (call->target, &target_details))
    {
      g_print ("%3d: { type: %s, location: %s!%s, "
          "target: %s!%s, depth: %u }\n",
          g_events++, "GUM_CALL", location_details.module_name,
          location_details.symbol_name, target_details.module_name,
          target_details.symbol_name, call->depth);
    }
    else
    {
      g_print ("%3d: { type: %s, location: 0x%08x, "
          "target: 0x%08x, depth: %u }\n",
          g_events++, "GUM_CALL", (guint) call->location, (guint) call->target,
          call->depth);
    }
  }
}

static void
gum_exec_ctx_emit_ret_event (GumExecCtx * ctx,
                             gpointer location,
                             gpointer target)
{
  GumEvent ev;
  GumRetEvent * ret = &ev.ret;

  ev.type = GUM_RET;

  ret->location = location;
  ret->target = target;
  ret->depth = ctx->first_frame - ctx->current_frame;

  ctx->sink_process_impl (ctx->sink, &ev);

  if (g_debug_events)
  {
    GumDebugSymbolDetails location_details = { 0, };
    GumDebugSymbolDetails target_details = { 0, };

    if (gum_symbol_details_from_address (ret->location, &location_details) &&
        gum_symbol_details_from_address (ret->target, &target_details))
    {
      g_print ("%3d: { type: %s, location: %s!%s, "
          "target: %s!%s, depth: %u }\n",
          g_events++, "GUM_RET", location_details.module_name,
          location_details.symbol_name, target_details.module_name,
          target_details.symbol_name, ret->depth);
    }
    else
    {
      g_print ("%3d: { type: %s, location: 0x%08x, "
          "target: 0x%08x, depth: %u }\n",
          g_events++, "GUM_RET", (guint) ret->location, (guint) ret->target,
          ret->depth);
    }
  }
}

static void
gum_exec_ctx_emit_exec_event (GumExecCtx * ctx,
                              gpointer location)
{
  GumEvent ev;
  GumExecEvent * exec = &ev.exec;

<<<<<<< HEAD
  /*
   * Suppress generation  of multiple EXEC events for IT blocks. An exec event
   * is already generated for the IT block, but a subsequent one may be
   * generated by the handling of a virtualized branch instruction if it is
   * taken. We simply ignore the reqest if the location is the same as the
   * previously emitted event.
   */
  if (ctx->last_exec_location == location)
    return;

  ctx->last_exec_location = location;

=======
>>>>>>> eed8e3c4
  ev.type = GUM_EXEC;

  exec->location = location;

  ctx->sink_process_impl (ctx->sink, &ev);

  if (g_debug_events)
  {
    GumDebugSymbolDetails location_details = { 0, };

    if (gum_symbol_details_from_address (exec->location, &location_details))
    {
      g_print ("%3d: { type: %s, location: %s!%s }\n",
          g_events++, "GUM_EXEC", location_details.module_name,
          location_details.symbol_name);
    }
    else
    {
      g_print ("%3d: { type: %s, location: 0x%08x }\n",
          g_events++, "GUM_EXEC", (guint) exec->location);
    }
  }
}

static void
gum_exec_ctx_emit_block_event (GumExecCtx * ctx,
                               gpointer begin,
                               gpointer end)
{
  GumEvent ev;
  GumBlockEvent * block = &ev.block;

  ev.type = GUM_BLOCK;

  block->begin = begin;
  block->end = end;

  ctx->sink_process_impl (ctx->sink, &ev);

  if (g_debug_events)
  {
    GumDebugSymbolDetails begin_details = { 0, };
    GumDebugSymbolDetails end_details = { 0, };

    if (gum_symbol_details_from_address (block->begin, &begin_details) &&
        gum_symbol_details_from_address (block->end, &end_details))
    {
      g_print ("%3d: { type: %s, begin: %s!%s, end: %s!%s }\n",
          g_events++, "GUM_BLOCK", begin_details.module_name,
          begin_details.symbol_name, end_details.module_name,
          end_details.symbol_name);
    }
    else
    {
      g_print ("%3d: { type: %s, begin: 0x%08x, end: 0x%08x }\n",
          g_events++, "GUM_BLOCK", (guint) block->begin, (guint) block->end);
    }
  }
}

void
gum_stalker_iterator_put_callout (GumStalkerIterator * self,
                                  GumStalkerCallout callout,
                                  gpointer data,
                                  GDestroyNotify data_destroy)
{
  GumCalloutEntry * entry;
  GumExecCtx * ec = self->exec_context;
  GumExecBlock * block = self->exec_block;
  GumGeneratorContext * gc = self->generator_context;

  entry = g_slice_new (GumCalloutEntry);
  entry->callout = callout;
  entry->data = data;
  entry->data_destroy = data_destroy;
  entry->pc = gc->instruction->begin;
  entry->exec_context = ec;

  if (gc->is_thumb)
  {
    gum_exec_block_thumb_open_prolog (block, gc);

    gum_thumb_writer_put_call_address_with_arguments (gc->thumb_writer,
        GUM_ADDRESS (gum_stalker_invoke_callout), 2,
        GUM_ARG_REGISTER, ARM_REG_R10,
        GUM_ARG_ADDRESS, GUM_ADDRESS (entry));

    gum_exec_block_thumb_close_prolog (block, gc);
  }
  else
  {
    gum_exec_block_arm_open_prolog (block, gc);

    gum_arm_writer_put_call_address_with_arguments (gc->arm_writer,
        GUM_ADDRESS (gum_stalker_invoke_callout), 2,
        GUM_ARG_REGISTER, ARM_REG_R10,
        GUM_ARG_ADDRESS, GUM_ADDRESS (entry));

    gum_exec_block_arm_close_prolog (block, gc);
  }

  gum_spinlock_acquire (&ec->callout_lock);
  g_queue_push_head (&ec->callout_entries, entry);
  gum_spinlock_release (&ec->callout_lock);
}

static void
gum_stalker_invoke_callout (GumCpuContext * cpu_context,
                            GumCalloutEntry * entry)
{
  GumExecCtx * ec = entry->exec_context;

  cpu_context->pc = GPOINTER_TO_SIZE (entry->pc);

  gum_spinlock_acquire (&ec->callout_lock);

  if (entry->callout != NULL)
  {
    entry->callout (cpu_context, entry->data);
  }

  gum_spinlock_release (&ec->callout_lock);
}

static void
gum_exec_ctx_write_arm_prolog (GumExecCtx * ctx,
                               GumArmWriter * cw)
{
  gint immediate_for_sp = 0;

  /*
   * For our context, we want to build up the following structure so that
   * Stalker can read the register state of the application.
   *
   * struct _GumArmCpuContext
   * {
   *   guint32 cpsr;
   *   guint32 pc;
   *   guint32 sp;
   *
   *   guint32 r8;
   *   guint32 r9;
   *   guint32 r10;
   *   guint32 r11;
   *   guint32 r12;
   *
   *   guint32 r[8];
   *   guint32 lr;
   * };
   */

  /* Store R0 through R7 and LR */
  gum_arm_writer_put_push_registers (cw, 9,
      ARM_REG_R0, ARM_REG_R1, ARM_REG_R2,
      ARM_REG_R3, ARM_REG_R4, ARM_REG_R5,
      ARM_REG_R6, ARM_REG_R7, ARM_REG_LR);
  immediate_for_sp += 9 * 4;

  /* Store R8 through R12 */
  gum_arm_writer_put_push_registers (cw, 5,
      ARM_REG_R8, ARM_REG_R9, ARM_REG_R10,
      ARM_REG_R11, ARM_REG_R12);
  immediate_for_sp += 5 * 4;

  /*
   * Calculate the original value that SP would have held prior to this function
   * by adding on the amount of registers pushed so far and store it in R2.
   */
  gum_arm_writer_put_add_reg_reg_imm (cw, ARM_REG_R2, ARM_REG_SP,
      immediate_for_sp);

  /*
   * Zero the register R1. This will be used to store the value of PC. If a
   * function inside Stalker wants to retrieve the value of PC according to the
   * guest then it must interrogate the iterator being used to process the
   * original instruction stream. Since the guest will be executing instrumented
   * code, the value of PC if we pushed it here would not be the value of PC
   * within the original block anyway.
   *
   * The data within this context block is read by the instrumented instructions
   * emitted by load_real_register_into() and this takes this edge case into
   * account.
   */
  gum_arm_writer_put_sub_reg_reg_reg (cw, ARM_REG_R1, ARM_REG_R1, ARM_REG_R1);

  /* Read the flags register CPSR into R0 */
  gum_arm_writer_put_mov_reg_cpsr (cw, ARM_REG_R0);

  /*
   * Push the values of R0, R1 and R2 containing the CPSR, zeroed PC and
   * adjusted stack pointer respectively.
   */
  gum_arm_writer_put_push_registers (cw, 3,
      ARM_REG_R0, ARM_REG_R1, ARM_REG_R2);

  /*
   * Now that the context structure has been pushed onto the stack, we store the
   * address of this structure on the stack into register R10. This register can
   * be chosen fairly arbitrarily but it should be a callee saved register so
   * that any C code called from our instrumented code is obliged by the calling
   * convention to preserve its value across the function call. In particular
   * register R12 is a caller saved register and as such any C function can
   * modify its value and not restore it. Similary registers R0 through R3
   * contain the arguments to the function and the return result and are
   * accordingly not preserved.
   *
   * We have elected not to use R11 since this can be used as a frame pointer by
   * some compilers and as such can confuse some debuggers. The function
   * load_real_register_into() makes use of this register R10 in order to access
   * this context structure.
   */
  gum_arm_writer_put_mov_reg_reg (cw, ARM_REG_R10, ARM_REG_SP);

  /*
   * We must now ensure that the stack is 8 byte aligned, since this is expected
   * by the ABI. Since the context was on the top of the stack and we retain
   * this address in R10, we don't need to save the original stack pointer for
   * re-alignment in the epilogue since we can simply restore SP from R10.
   */
  gum_arm_writer_put_ands_reg_reg_imm (cw, ARM_REG_R0, ARM_REG_SP, 7);
  gum_arm_writer_put_sub_reg_reg_reg (cw, ARM_REG_SP, ARM_REG_SP, ARM_REG_R0);
}

static void
gum_exec_ctx_write_thumb_prolog (GumExecCtx * ctx,
                                 GumThumbWriter * cw)
{
  gint immediate_for_sp = 0;

  gum_thumb_writer_put_push_regs (cw, 9,
      ARM_REG_R0, ARM_REG_R1, ARM_REG_R2,
      ARM_REG_R3, ARM_REG_R4, ARM_REG_R5,
      ARM_REG_R6, ARM_REG_R7, ARM_REG_LR);
  immediate_for_sp += 9 * 4;

  gum_thumb_writer_put_push_regs (cw, 5,
      ARM_REG_R8, ARM_REG_R9, ARM_REG_R10,
      ARM_REG_R11, ARM_REG_R12);
  immediate_for_sp += 5 * 4;

<<<<<<< HEAD
  /*
   * Note that we stash the CPSR (flags) here first since the thumb instruction
   * set doesn't support short form instructions for SUB. Hence, the calculation
   * for the adjusted SP below is actually a SUBS and will clobber the flags.
   */
  gum_thumb_writer_put_mov_cpsr_to_reg (cw, ARM_REG_R0);

  gum_thumb_writer_put_sub_reg_reg_reg (cw, ARM_REG_R1, ARM_REG_R1,
    ARM_REG_R1);

  gum_thumb_writer_put_add_reg_reg_imm (cw, ARM_REG_R2, ARM_REG_SP,
      immediate_for_sp);
=======
  gum_thumb_writer_put_add_reg_reg_imm (cw, ARM_REG_R2, ARM_REG_SP,
      immediate_for_sp);

  gum_thumb_writer_put_sub_reg_reg_reg (cw, ARM_REG_R1, ARM_REG_R1,
      ARM_REG_R1);

  gum_thumb_writer_put_mov_cpsr_to_reg (cw, ARM_REG_R0);
>>>>>>> eed8e3c4

  gum_thumb_writer_put_push_regs (cw, 3,
      ARM_REG_R0, ARM_REG_R1, ARM_REG_R2);

  gum_thumb_writer_put_mov_reg_reg (cw, ARM_REG_R10, ARM_REG_SP);

  /*
   * Like in the ARM prolog we must now ensure that the stack is 8 byte aligned.
   * Note that unlike the ARM prolog, which simply rounds down the stack
   * pointer, the Thumb instruction set often requires wide, or Thumb v2
   * instructions to work with registers other than R0-R7. We therefore retard
   * the stack by 8, before rounding back up. This works as we know the stack
   * must be 4 byte aligned since ARM architecture does not support unaligned
   * data access. e.g. if the stack was already aligned, we simply retard the
   * pointer by 8 (although wasting a few bytes of stack space, this still
   * retains alignment), if it was misaligned, we retard the pointer by 8 before
   * advancing back 4 bytes.
   */
  gum_thumb_writer_put_and_reg_reg_imm (cw, ARM_REG_R0, ARM_REG_SP, 7);
  gum_thumb_writer_put_sub_reg_reg_imm (cw, ARM_REG_SP, ARM_REG_SP, 8);
  gum_thumb_writer_put_add_reg_reg_reg (cw, ARM_REG_SP, ARM_REG_SP, ARM_REG_R0);
}

static void
gum_exec_ctx_write_arm_epilog (GumExecCtx * ctx,
                               GumArmWriter * cw)
{
  /*
   * We know that the context structure was at the top of the stack at the end
   * of the prolog, before the stack was aligned. Rather than working out how
   * much alignment was needed, we can simply restore R10 back into SP to
   * retrieve our stack pointer pre-alignment before we continue restoring the
   * rest of the context.
   */
  gum_arm_writer_put_mov_reg_reg (cw, ARM_REG_SP, ARM_REG_R10);

  gum_arm_writer_put_pop_registers (cw, 3,
      ARM_REG_R0, ARM_REG_R1, ARM_REG_R2);

  gum_arm_writer_put_mov_cpsr_reg (cw, ARM_REG_R0);

  gum_arm_writer_put_pop_registers (cw, 5,
      ARM_REG_R8, ARM_REG_R9, ARM_REG_R10,
      ARM_REG_R11, ARM_REG_R12);

  gum_arm_writer_put_pop_registers (cw, 9,
      ARM_REG_R0, ARM_REG_R1, ARM_REG_R2,
      ARM_REG_R3, ARM_REG_R4, ARM_REG_R5,
      ARM_REG_R6, ARM_REG_R7, ARM_REG_LR);
}

static void
gum_exec_ctx_write_thumb_epilog (GumExecCtx * ctx,
                                 GumThumbWriter * cw)
{
  gum_thumb_writer_put_mov_reg_reg (cw, ARM_REG_SP, ARM_REG_R10);

  gum_thumb_writer_put_pop_regs (cw, 3,
      ARM_REG_R0, ARM_REG_R1, ARM_REG_R2);

  gum_thumb_writer_put_mov_reg_to_cpsr (cw, ARM_REG_R0);

  gum_thumb_writer_put_pop_regs (cw, 5,
      ARM_REG_R8, ARM_REG_R9, ARM_REG_R10,
      ARM_REG_R11, ARM_REG_R12);

  gum_thumb_writer_put_pop_regs (cw, 9,
      ARM_REG_R0, ARM_REG_R1, ARM_REG_R2,
      ARM_REG_R3, ARM_REG_R4, ARM_REG_R5,
      ARM_REG_R6, ARM_REG_R7, ARM_REG_LR);
}

static void
gum_exec_ctx_write_arm_mov_branch_target (GumExecCtx * ctx,
                                          const GumBranchTarget * target,
                                          arm_reg reg,
                                          GumGeneratorContext * gc)
{
  GumArmWriter * cw = gc->arm_writer;

  if (target->reg == ARM_REG_INVALID)
  {
    gum_arm_writer_put_ldr_reg_address (cw, reg,
        GUM_ADDRESS (target->absolute_address));
  }
  else
  {
    gum_exec_ctx_arm_load_real_register_into (ctx, reg, target->reg, gc);

    if (target->is_indirect)
    {
      /*
       * If the target is indirect, then we need to dereference it.
       * E.g. LDR pc, [r3, #4]
       */
      gum_arm_writer_put_ldr_reg_reg_offset (cw, reg, reg, target->offset);
    }
    else if (target->reg2 != ARM_REG_INVALID)
    {
      /* This block handles instructions such as 'ADD pc, r1, r2 lsl #4' */

      /*
       * Here we are going to use R12 as additional scratch space for our
       * calculation since it is the only register which is not callee saved.
       * Thus since we are already using 'reg' as our output register, we cannot
       * have the two collide. This should not be an issue since the callers of
       * this funtion are all instrumented code generated by the Stalker and the
       * value of the branch target address is usually used as an argument to
       * another function and hence is generally loaded into one of the
       * registers used to hold arguments defined by the ABI (R0-R3).
       */
      if (reg == ARM_REG_R12)
      {
        g_error ("Cannot support ADD/SUB reg, reg, reg when target is "
            "ARM_REG_R12");
      }

      /*
       * Load the second register value from the context into R12 before adding
       * to the original and applying any necessary shift.
       */
      gum_exec_ctx_arm_load_real_register_into (ctx, ARM_REG_R12, target->reg2,
          gc);

      gum_arm_writer_put_add_reg_reg_reg_shift (cw, reg, reg, ARM_REG_R12,
          target->shifter, target->shift_value);
    }
    else if (target->offset != 0)
    {
      /* This block handles instructions of the form 'ADD/SUB pc, r1, #32' */

      if (target->shifter != ARM_SFT_INVALID || target->shift_value != 0)
      {
        g_error ("Shifter not supported for immediate offset");
      }

      if (target->offset >= 0)
        gum_arm_writer_put_add_reg_reg_imm (cw, reg, reg, target->offset);
      else
        gum_arm_writer_put_sub_reg_reg_imm (cw, reg, reg, -target->offset);
    }
  }
}

static void
gum_exec_ctx_write_thumb_mov_branch_target (GumExecCtx * ctx,
                                            const GumBranchTarget * target,
                                            arm_reg reg,
                                            GumGeneratorContext * gc)
{
  GumThumbWriter * cw = gc->thumb_writer;

  if (target->reg == ARM_REG_INVALID)
  {
    gum_thumb_writer_put_ldr_reg_address (cw, reg,
        GUM_ADDRESS (target->absolute_address));
  }
  else
  {
    if (target->offset < 0)
      g_error ("Negative offset not supported");

    gum_exec_ctx_thumb_load_real_register_into (ctx, reg, target->reg, gc);

    if (target->is_indirect)
    {
      /*
       * If the target is indirect, then we need to dereference it.
       * E.g. LDR pc, [r3, #4]
       */
      gum_thumb_writer_put_ldr_reg_reg_offset (cw, reg, reg, target->offset);
    }
    else if (target->reg2 != ARM_REG_INVALID)
    {
      g_assert_not_reached ();
    }
    else if (target->offset != 0)
    {
      /* This block handles instructions of the form 'ADD pc, r1, #32' */

      if (target->shifter != ARM_SFT_INVALID || target->shift_value != 0)
        g_error ("Shifter not supported for immediate offset");

      gum_thumb_writer_put_add_reg_reg_imm (cw, reg, reg, target->offset);
    }
  }
}

static void
gum_exec_ctx_arm_load_real_register_into (GumExecCtx * ctx,
                                          arm_reg target_register,
                                          arm_reg source_register,
                                          GumGeneratorContext * gc)
{
  GumArmWriter * cw = gc->arm_writer;

  /*
   * For the most part, we simply need to identify the offset of the
   * source_register within the GumCpuContext structure and load the value
   * accordingly. However, in the case of the PC, we instead load the address of
   * the current instruction in the iterator. Note that we add the fixed offset
   * of 8 since the value of PC is always interpreted in ARM32 as being 8 bytes
   * past the start of the instruction.
   */
  if (source_register >= ARM_REG_R0 && source_register <= ARM_REG_R7)
  {
    gum_arm_writer_put_ldr_reg_reg_offset (cw, target_register, ARM_REG_R10,
        G_STRUCT_OFFSET (GumCpuContext, r) +
        ((source_register - ARM_REG_R0) * 4));
  }
  else if (source_register >= ARM_REG_R8 && source_register <= ARM_REG_R12)
  {
    gum_arm_writer_put_ldr_reg_reg_offset (cw, target_register, ARM_REG_R10,
        G_STRUCT_OFFSET (GumCpuContext, r8) +
        ((source_register - ARM_REG_R8) * 4));
  }
  else if (source_register == ARM_REG_LR)
  {
    gum_arm_writer_put_ldr_reg_reg_offset (cw, target_register, ARM_REG_R10,
        G_STRUCT_OFFSET (GumCpuContext, lr));
  }
  else if (source_register == ARM_REG_SP)
  {
    gum_arm_writer_put_ldr_reg_reg_offset (cw, target_register, ARM_REG_R10,
        G_STRUCT_OFFSET (GumCpuContext, sp));
  }
  else if (source_register == ARM_REG_PC)
  {
    gum_arm_writer_put_ldr_reg_address (cw, target_register,
        GUM_ADDRESS (gc->instruction->begin + 8));
  }
  else
  {
    g_assert_not_reached ();
  }
}

static void
gum_exec_ctx_thumb_load_real_register_into (GumExecCtx * ctx,
                                            arm_reg target_register,
                                            arm_reg source_register,
                                            GumGeneratorContext * gc)
{
  GumThumbWriter * cw = gc->thumb_writer;

  if (source_register >= ARM_REG_R0 && source_register <= ARM_REG_R7)
  {
    gum_thumb_writer_put_ldr_reg_reg_offset (cw, target_register, ARM_REG_R10,
        G_STRUCT_OFFSET (GumCpuContext, r) +
        ((source_register - ARM_REG_R0) * 4));
  }
  else if (source_register >= ARM_REG_R8 && source_register <= ARM_REG_R12)
  {
    gum_thumb_writer_put_ldr_reg_reg_offset (cw, target_register, ARM_REG_R10,
        G_STRUCT_OFFSET (GumCpuContext, r8) +
        ((source_register - ARM_REG_R8) * 4));
  }
  else if (source_register == ARM_REG_LR)
  {
    gum_thumb_writer_put_ldr_reg_reg_offset (cw, target_register, ARM_REG_R10,
        G_STRUCT_OFFSET (GumCpuContext, lr));
  }
  else if (source_register == ARM_REG_SP)
  {
    gum_thumb_writer_put_ldr_reg_reg_offset (cw, target_register, ARM_REG_R10,
        G_STRUCT_OFFSET (GumCpuContext, sp));
  }
  else if (source_register == ARM_REG_PC)
  {
    gum_thumb_writer_put_ldr_reg_address (cw, target_register,
        GUM_ADDRESS (gc->instruction->begin + 4));
  }
  else
  {
    g_assert_not_reached ();
  }
}

static GumExecBlock *
gum_exec_block_new (GumExecCtx * ctx)
{
  GumStalker * stalker = ctx->stalker;
  GumSlab * slab = ctx->code_slab;
  gsize available;

  available = (slab != NULL) ? slab->size - slab->offset : 0;
  if (available >= GUM_EXEC_BLOCK_MIN_SIZE &&
      slab->num_blocks != stalker->slab_max_blocks)
  {
    GumExecBlock * block = slab->blocks + slab->num_blocks;

    block->ctx = ctx;
    block->slab = slab;

    /*
     * Instrumented ARM code needs to be 4 byte aligned. We will make all code
     * blocks (both ARM and Thumb) 4 byte aligned for simplicity.
     */
    block->code_begin =
        GUM_ALIGN_POINTER (guint8 *, slab->data + slab->offset, 4);
    block->code_end = block->code_begin;

    gum_stalker_thaw (stalker, block->code_begin, available);
    slab->num_blocks++;

    return block;
  }

  gum_exec_ctx_add_slab (ctx);

  return gum_exec_block_new (ctx);
}

static GumExecBlock *
gum_exec_block_obtain (GumExecCtx * ctx,
                       gpointer real_address,
                       gpointer * code_address_ptr)
{
  GumExecBlock * block;

  block = gum_metal_hash_table_lookup (ctx->mappings, real_address);
  if (block != NULL)
  {
    gpointer aligned_address;

    aligned_address = GSIZE_TO_POINTER (GPOINTER_TO_SIZE (real_address) & ~0x1);
    if (aligned_address == real_address)
      *code_address_ptr = block->code_begin;
    else
      *code_address_ptr = block->code_begin + 1;
  }

  return block;
}

static gboolean
gum_exec_block_is_full (GumExecBlock * block)
{
  guint8 * slab_end = block->slab->data + block->slab->size;

  return slab_end - block->code_end < GUM_EXEC_BLOCK_MIN_SIZE;
}

static void
gum_exec_block_commit_and_emit (GumExecBlock * block)
{
  GumExecCtx * ctx = block->ctx;
  gsize code_size, real_size;

  code_size = block->code_end - block->code_begin;
  block->slab->offset += code_size;

  real_size = block->real_end - block->real_begin;
  block->slab->offset += real_size;

  gum_stalker_freeze (ctx->stalker, block->code_begin, code_size);

  if ((ctx->sink_mask & GUM_COMPILE) != 0)
  {
    GumEvent ev;

    ev.type = GUM_COMPILE;
    ev.compile.begin = block->real_begin;
    ev.compile.end = block->real_end;

    gum_event_sink_process (ctx->sink, &ev);
  }
}

static void
gum_exec_block_virtualize_arm_branch_insn (GumExecBlock * block,
                                           const GumBranchTarget * target,
                                           arm_cc cc,
                                           GumWriteback * writeback,
                                           GumGeneratorContext * gc)
{
  GumExecCtx * ec = block->ctx;

  gum_exec_block_write_arm_handle_not_taken (block, target, cc, gc);

  gum_exec_block_arm_open_prolog (block, gc);

  if ((ec->sink_mask & GUM_EXEC) != 0)
    gum_exec_block_write_arm_exec_event_code (block, gc);

  if ((ec->sink_mask & GUM_BLOCK) != 0)
    gum_exec_block_write_arm_block_event_code (block, gc);

  gum_exec_block_write_arm_handle_excluded (block, target, FALSE, gc);
  gum_exec_block_write_arm_handle_kuser_helper (block, target, gc);
  gum_exec_block_write_arm_call_replace_block (block, target, gc);
  gum_exec_block_write_arm_pop_stack_frame (block, target, gc);

  gum_exec_block_arm_close_prolog (block, gc);

  gum_exec_block_write_arm_handle_writeback (block, writeback, gc);
  gum_exec_block_write_arm_exec_generated_code (gc->arm_writer, block->ctx);
}

static void
gum_exec_block_virtualize_thumb_branch_insn (GumExecBlock * block,
                                             const GumBranchTarget * target,
                                             arm_cc cc,
                                             arm_reg cc_reg,
                                             GumGeneratorContext * gc)
{
  GumExecCtx * ec = block->ctx;

  gum_exec_block_write_thumb_handle_not_taken (block, target, cc, cc_reg, gc);

  gum_exec_block_thumb_open_prolog (block, gc);

  if ((ec->sink_mask & GUM_EXEC) != 0)
    gum_exec_block_write_thumb_exec_event_code (block, gc);

  if ((ec->sink_mask & GUM_BLOCK) != 0)
    gum_exec_block_write_thumb_block_event_code (block, gc);

  gum_exec_block_write_thumb_handle_excluded (block, target, FALSE, gc);
  gum_exec_block_write_thumb_handle_kuser_helper (block, target, gc);
  gum_exec_block_write_thumb_call_replace_block (block, target, gc);
  gum_exec_block_write_thumb_pop_stack_frame (block, target, gc);

  gum_exec_block_thumb_close_prolog (block, gc);

  gum_exec_block_write_thumb_exec_generated_code (gc->thumb_writer, block->ctx);
}

static void
gum_exec_block_virtualize_arm_call_insn (GumExecBlock * block,
                                         const GumBranchTarget * target,
                                         arm_cc cc,
                                         GumGeneratorContext * gc)
{
  GumExecCtx * ec = block->ctx;
  gpointer ret_real_address = gc->instruction->end;

  gum_exec_block_write_arm_handle_not_taken (block, target, cc, gc);

  gum_exec_block_arm_open_prolog (block, gc);

  if ((ec->sink_mask & GUM_EXEC) != 0)
    gum_exec_block_write_arm_exec_event_code (block, gc);

  if ((ec->sink_mask & GUM_CALL) != 0)
    gum_exec_block_write_arm_call_event_code (block, target, gc);

  gum_exec_block_write_arm_handle_excluded (block, target, TRUE, gc);
  gum_exec_block_write_arm_push_stack_frame (block, ret_real_address, gc);
  gum_exec_block_write_arm_call_replace_block (block, target, gc);

  gum_exec_block_arm_close_prolog (block, gc);

  gum_arm_writer_put_ldr_reg_address (gc->arm_writer, ARM_REG_LR,
      GUM_ADDRESS (ret_real_address));
  gum_exec_block_write_arm_exec_generated_code (gc->arm_writer, block->ctx);
}

static void
gum_exec_block_virtualize_thumb_call_insn (GumExecBlock * block,
                                           const GumBranchTarget * target,
                                           GumGeneratorContext * gc)
{
  GumExecCtx * ec = block->ctx;
  gpointer ret_real_address = gc->instruction->end + 1;

  gum_exec_block_thumb_open_prolog (block, gc);

  if ((ec->sink_mask & GUM_EXEC) != 0)
    gum_exec_block_write_thumb_exec_event_code (block, gc);

  if ((ec->sink_mask & GUM_CALL) != 0)
    gum_exec_block_write_thumb_call_event_code (block, target, gc);

  gum_exec_block_write_thumb_handle_excluded (block, target, TRUE, gc);
  gum_exec_block_write_thumb_push_stack_frame (block, ret_real_address, gc);
  gum_exec_block_write_thumb_call_replace_block (block, target, gc);

  gum_exec_block_thumb_close_prolog (block, gc);

  gum_thumb_writer_put_ldr_reg_address (gc->thumb_writer, ARM_REG_LR,
      GUM_ADDRESS (ret_real_address));
  gum_exec_block_write_thumb_exec_generated_code (gc->thumb_writer, block->ctx);
}

static void
gum_exec_block_virtualize_arm_ret_insn (GumExecBlock * block,
                                        const GumBranchTarget * target,
                                        arm_cc cc,
                                        gboolean pop,
                                        guint16 mask,
                                        GumGeneratorContext * gc)
{
  GumExecCtx * ec = block->ctx;

  gum_exec_block_write_arm_handle_not_taken (block, target, cc, gc);

  gum_exec_block_arm_open_prolog (block, gc);

  if ((ec->sink_mask & GUM_EXEC) != 0)
    gum_exec_block_write_arm_exec_event_code (block, gc);

  gum_exec_block_write_arm_pop_stack_frame (block, target, gc);

  if ((ec->sink_mask & GUM_RET) != 0)
    gum_exec_block_write_arm_ret_event_code (block, target, gc);

  gum_exec_block_write_arm_call_replace_block (block, target, gc);

  gum_exec_block_arm_close_prolog (block, gc);

  /*
   * If the instruction we are virtualizing is a POP (or indeed LDMIA)
   * instruction, then as well as determining the location at which control flow
   * should continue, we must ensure we load any other registers in the register
   * list of the instruction from the stack. Lastly, we must increment that
   * stack pointer to remove the value of PC which would have been restored,
   * since we will instead control PC to continue execution of instrumented
   * code.
   */
  if (pop)
  {
    if (mask != 0)
      gum_arm_writer_put_ldmia_reg_mask (gc->arm_writer, target->reg, mask);

    gum_arm_writer_put_add_reg_reg_imm (gc->arm_writer, target->reg,
        target->reg, 4);
  }

  gum_exec_block_write_arm_exec_generated_code (gc->arm_writer, block->ctx);
}

static void
gum_exec_block_virtualize_thumb_ret_insn (GumExecBlock * block,
                                          const GumBranchTarget * target,
                                          guint16 mask,
                                          GumGeneratorContext * gc)
{
  GumExecCtx * ec = block->ctx;

  gum_exec_block_thumb_open_prolog (block, gc);

  if ((ec->sink_mask & GUM_EXEC) != 0)
    gum_exec_block_write_thumb_exec_event_code (block, gc);

  gum_exec_block_write_thumb_pop_stack_frame (block, target, gc);

  if ((ec->sink_mask & GUM_RET) != 0)
    gum_exec_block_write_thumb_ret_event_code (block, target, gc);

  gum_exec_block_write_thumb_call_replace_block (block, target, gc);

  gum_exec_block_thumb_close_prolog (block, gc);

  if (mask != 0)
    gum_thumb_writer_put_ldmia_reg_mask (gc->thumb_writer, target->reg, mask);

  gum_thumb_writer_put_add_reg_reg_imm (gc->thumb_writer, target->reg,
      target->reg, 4);

  gum_exec_block_write_thumb_exec_generated_code (gc->thumb_writer, block->ctx);
}

static void
gum_exec_block_virtualize_arm_svc_insn (GumExecBlock * block,
                                        GumGeneratorContext * gc)
{
  gum_exec_block_dont_virtualize_arm_insn (block, gc);

#ifdef HAVE_LINUX
  {
    GumArmWriter * cw = gc->arm_writer;
    gconstpointer not_cloned_child = cw->code + 1;

    /* Save the flags */
    gum_arm_writer_put_push_registers (cw, 1, ARM_REG_R1);
    gum_arm_writer_put_mov_reg_cpsr (cw, ARM_REG_R1);

    /* Check the SVC number */
    gum_arm_writer_put_cmp_reg_imm (cw, ARM_REG_R7, __NR_clone);
    gum_arm_writer_put_b_cond_label (cw, ARM_CC_NE, not_cloned_child);

    /* Check the returned TID */
    gum_arm_writer_put_cmp_reg_imm (cw, ARM_REG_R0, 0);
    gum_arm_writer_put_b_cond_label (cw, ARM_CC_NE, not_cloned_child);

    /* Restore the flags */
    gum_arm_writer_put_mov_cpsr_reg (cw, ARM_REG_R1);
    gum_arm_writer_put_pop_registers (cw, 1, ARM_REG_R1);

    /* Vector to the original next instruction */
    gum_arm_writer_put_push_registers (cw, 2, ARM_REG_R0, ARM_REG_PC);
    gum_arm_writer_put_ldr_reg_address (cw, ARM_REG_R0,
        GUM_ADDRESS (gc->instruction->end));
    gum_arm_writer_put_str_reg_reg_offset (cw, ARM_REG_R0, ARM_REG_SP, 4);
    gum_arm_writer_put_pop_registers (cw, 2, ARM_REG_R0, ARM_REG_PC);

    gum_arm_writer_put_label (cw, not_cloned_child);

    /* Restore the flags */
    gum_arm_writer_put_mov_cpsr_reg (cw, ARM_REG_R1);
    gum_arm_writer_put_pop_registers (cw, 1, ARM_REG_R1);
  }
#endif
}

static void
gum_exec_block_write_arm_handle_kuser_helper (GumExecBlock * block,
                                              const GumBranchTarget * target,
                                              GumGeneratorContext * gc)
{
#ifdef HAVE_LINUX
  GumExecCtx * ctx = block->ctx;
  GumArmWriter * cw = gc->arm_writer;
  gconstpointer not_kuh = cw->code + 1;
  GumBranchTarget ret_target;

  /*
   * The kuser_helper is a mechanism implemented by the Linux kernel to expose a
   * page of code into the user address space so that it can be used by glibc in
   * order to carry out a number of heavily architecture specific operations
   * without having to perform architecture detection of its own (see
   * https://www.kernel.org/doc/Documentation/arm/kernel_user_helpers.txt).
   *
   * When running in qemu-user (which is useful for running target code on the
   * bench, or simply testing when you don't have access to a target), since
   * qemu-user is emulating the ARM instructions on an alterative architecture
   * (likely x86_64) then the code page exposed by the host kernel will be of
   * the native architecture accordingly. Rather than attempting to emulate this
   * very machine specific code, QEMU instead detects when the application
   * attempts to execute one of these handlers (see the function do_kernel_trap
   * in https://github.com/qemu/qemu/blob/master/linux-user/arm/cpu_loop.c) and
   * performs the necessary emulation on behalf of the application. Thus it is
   * not possible to read the page at this address and retrieve ARM code to be
   * instrumented.
   *
   * Rather than attempt to detect the target on which we are running, as it is
   * vanishingly unlikely that a user will care to stalk this platform specific
   * code we simply execute it outside of the Stalker engine, similar to the way
   * in which an excluded range is handled.
   */

  /*
   * If the branch target is deterministic (e.g. not based on register
   * contents), we can perform the check during instrumentation rather than at
   * runtime and omit this code if we can determine we will not enter a
   * kuser_helper.
   */
  if (target->reg == ARM_REG_INVALID)
  {
    if (!gum_stalker_is_kuser_helper (target->absolute_address))
      return;
  }

  if (target->reg != ARM_REG_INVALID)
  {
    gum_exec_ctx_write_arm_mov_branch_target (block->ctx, target, ARM_REG_R0,
        gc);
    gum_arm_writer_put_call_address_with_arguments (cw,
        GUM_ADDRESS (gum_stalker_is_kuser_helper), 1,
        GUM_ARG_REGISTER, ARM_REG_R0);
    gum_arm_writer_put_cmp_reg_imm (cw, ARM_REG_R0, 0);
    gum_arm_writer_put_b_cond_label (cw, ARM_CC_EQ, not_kuh);
  }

  gum_exec_ctx_write_arm_mov_branch_target (block->ctx, target, ARM_REG_R0, gc);
  gum_arm_writer_put_ldr_reg_address (cw, ARM_REG_R1,
      GUM_ADDRESS (&ctx->kuh_target));
  gum_arm_writer_put_str_reg_reg_offset (cw, ARM_REG_R0, ARM_REG_R1, 0);

  gum_exec_block_arm_close_prolog (block, gc);

  gum_arm_writer_put_ldr_reg_address (cw, ARM_REG_R12,
      GUM_ADDRESS (&ctx->kuh_target));
  gum_arm_writer_put_ldr_reg_reg_offset (cw, ARM_REG_R12, ARM_REG_R12, 0);

  /*
   * Unlike an excluded range, where the function is executed by a call
   * instruction. It is quite common for kuser_helpers to instead be executed by
   * the following instruction sequence.
   *
   * mvn r0, #0xf000
   * sub pc, r0, #0x1f
   *
   * This is effectively a tail call within a thunk function. But as we can see
   * when we vector to the kuser_helper we actually find a branch instruction
   * and not a call and hence were we to simply emit it, then we would not be
   * able to return to the Stalker engine after it has completed in order to
   * continue stalking. We must therefore emit a call instead.
   *
   * Note, however that per the documentation at kernel.org, the helpers are in
   * fact functions and so we can simply call and they will return control back
   * to the address contained in LR. One last thing to note here, is that we
   * store and restore the application LR value either side of our call so that
   * we can preserve it. This does have the effect of changing the normal
   * application stack pointer during the duration of the call, but the
   * documentation states that all of the input and output make use of registers
   * rather than the stack.
   */
  gum_arm_writer_put_push_registers (cw, 1, ARM_REG_LR);
  gum_arm_writer_put_blx_reg (cw, ARM_REG_R12);
  gum_arm_writer_put_pop_registers (cw, 1, ARM_REG_LR);

  gum_exec_block_arm_open_prolog (block, gc);

  ret_target.absolute_address = 0;
  ret_target.offset = 0;
  ret_target.is_indirect = FALSE;
  ret_target.reg = ARM_REG_LR;
  ret_target.reg2 = ARM_REG_INVALID;
  ret_target.shifter = ARM_SFT_INVALID;
  ret_target.shift_value = 0;

  /*
   * We pop the stack frame here since the actual kuser_helper will have been
   * called by a thunk which looks like this:
   *
   * thunk_EXT_FUN_ffff0fe0:
   *     mvn r0, #0xf000
   *     sub pc => SUB_ffff0fe0, r0, #0x1f
   *
   * This will result in the stack frame being pushed for the call to this
   * thunk. Since this performs a tail call, and we don't stalk the actual
   * helper, we don't instrument the eventual return instruction and hence
   * include the stack pop at that point. We therefore pop the stack here
   * to make things line up.
   */
  gum_exec_block_write_arm_pop_stack_frame (block, &ret_target, gc);
  gum_exec_block_write_arm_call_replace_block (block, &ret_target, gc);
  gum_exec_block_arm_close_prolog (block, gc);

  gum_exec_block_write_arm_exec_generated_code (cw, block->ctx);

  gum_arm_writer_put_breakpoint (cw);

  /*
   * This label is only required if we weren't able to determine at
   * instrumentation time whether the target was a kuser_helper. If we could
   * then we either emit the handler if it is, or do nothing if not.
   */
  if (target->reg != ARM_REG_INVALID)
    gum_arm_writer_put_label (cw, not_kuh);
#endif
}

static void
gum_exec_block_write_thumb_handle_kuser_helper (GumExecBlock * block,
                                                const GumBranchTarget * target,
                                                GumGeneratorContext * gc)
{
#ifdef HAVE_LINUX
  GumExecCtx * ctx = block->ctx;
  GumThumbWriter * cw = gc->thumb_writer;
  gconstpointer kuh = cw->code + 1;
  gconstpointer not_kuh = cw->code + 2;
  GumBranchTarget ret_target;

  if (target->reg == ARM_REG_INVALID)
  {
    if (!gum_stalker_is_kuser_helper (target->absolute_address))
      return;
  }

  if (target->reg != ARM_REG_INVALID)
  {
    gum_exec_ctx_write_thumb_mov_branch_target (block->ctx,
        target, ARM_REG_R0, gc);
    gum_thumb_writer_put_call_address_with_arguments (cw,
        GUM_ADDRESS (gum_stalker_is_kuser_helper), 1,
        GUM_ARG_REGISTER, ARM_REG_R0);
    gum_thumb_writer_put_cbnz_reg_label (cw, ARM_REG_R0, kuh);
    gum_thumb_writer_put_b_label (cw, not_kuh);
    gum_thumb_writer_put_label (cw, kuh);
  }

  gum_exec_ctx_write_thumb_mov_branch_target (block->ctx, target, ARM_REG_R0,
      gc);
  gum_thumb_writer_put_ldr_reg_address (cw, ARM_REG_R1,
      GUM_ADDRESS (&ctx->kuh_target));
  gum_thumb_writer_put_str_reg_reg_offset (cw, ARM_REG_R0, ARM_REG_R1, 0);

  gum_exec_block_thumb_close_prolog (block, gc);

  gum_thumb_writer_put_ldr_reg_address (cw, ARM_REG_R12,
      GUM_ADDRESS (&ctx->kuh_target));
  gum_thumb_writer_put_ldr_reg_reg_offset (cw, ARM_REG_R12, ARM_REG_R12, 0);

  gum_thumb_writer_put_push_regs (cw, 1, ARM_REG_LR);
  gum_thumb_writer_put_bx_reg (cw, ARM_REG_R12);
  gum_thumb_writer_put_pop_regs (cw, 1, ARM_REG_LR);

  gum_exec_block_thumb_open_prolog (block, gc);

  ret_target.absolute_address = 0;
  ret_target.offset = 0;
  ret_target.is_indirect = FALSE;
  ret_target.reg = ARM_REG_LR;
  ret_target.reg2 = ARM_REG_INVALID;
  ret_target.shifter = ARM_SFT_INVALID;
  ret_target.shift_value = 0;

  gum_exec_block_write_thumb_pop_stack_frame (block, &ret_target, gc);
  gum_exec_block_write_thumb_call_replace_block (block, &ret_target,
      gc);
  gum_exec_block_thumb_close_prolog (block, gc);

  gum_exec_block_write_thumb_exec_generated_code (cw, block->ctx);

  gum_thumb_writer_put_breakpoint (cw);

  if (target->reg != ARM_REG_INVALID)
    gum_thumb_writer_put_label (cw, not_kuh);
#endif
}

static void
gum_exec_block_write_arm_call_replace_block (GumExecBlock * block,
                                             const GumBranchTarget * target,
                                             GumGeneratorContext * gc)
{
  gum_exec_ctx_write_arm_mov_branch_target (block->ctx, target, ARM_REG_R1, gc);
  gum_arm_writer_put_call_address_with_arguments (gc->arm_writer,
      GUM_ADDRESS (gum_exec_ctx_replace_block), 2,
      GUM_ARG_ADDRESS, GUM_ADDRESS (block->ctx),
      GUM_ARG_REGISTER, ARM_REG_R1);
}

static void
gum_exec_block_write_thumb_call_replace_block (GumExecBlock * block,
                                               const GumBranchTarget * target,
                                               GumGeneratorContext * gc)
{
  gum_exec_ctx_write_thumb_mov_branch_target (block->ctx, target, ARM_REG_R1,
      gc);
  gum_thumb_writer_put_call_address_with_arguments (gc->thumb_writer,
      GUM_ADDRESS (gum_exec_ctx_replace_block), 2,
      GUM_ARG_ADDRESS, GUM_ADDRESS (block->ctx),
      GUM_ARG_REGISTER, ARM_REG_R1);
}

static void
gum_exec_block_dont_virtualize_arm_insn (GumExecBlock * block,
                                         GumGeneratorContext * gc)
{
  GumExecCtx * ec = block->ctx;

  if ((ec->sink_mask & GUM_EXEC) != 0)
  {
    gum_exec_block_arm_open_prolog (block, gc);
    gum_exec_block_write_arm_exec_event_code (block, gc);
    gum_exec_block_arm_close_prolog (block, gc);
  }

<<<<<<< HEAD
  gum_arm_relocator_write_all (gc->arm_relocator);
=======
  gum_arm_relocator_write_one (gc->arm_relocator);
>>>>>>> eed8e3c4
}

static void
gum_exec_block_dont_virtualize_thumb_insn (GumExecBlock * block,
                                           GumGeneratorContext * gc)
{
  GumExecCtx * ec = block->ctx;

  if ((ec->sink_mask & GUM_EXEC) != 0)
  {
    gum_exec_block_thumb_open_prolog (block, gc);
    gum_exec_block_write_thumb_exec_event_code (block, gc);
    gum_exec_block_thumb_close_prolog (block, gc);
  }

<<<<<<< HEAD
  gum_thumb_relocator_write_all (gc->thumb_relocator);
=======
  gum_thumb_relocator_write_one (gc->thumb_relocator);
>>>>>>> eed8e3c4
}

static void
gum_exec_block_write_arm_handle_excluded (GumExecBlock * block,
                                          const GumBranchTarget * target,
                                          gboolean call,
                                          GumGeneratorContext * gc)
{
  GumArmWriter * cw = gc->arm_writer;
  gconstpointer not_excluded = cw->code + 1;
  GumCheckExcludedFunc check;

  if (call)
    check = gum_stalker_is_call_excluding;
  else
    check = gum_stalker_is_branch_excluding;

  /*
   * If the branch target is deterministic (e.g. not based on register
   * contents). We can perform the check during instrumentation rather than at
   * runtime and omit this code if we can determine we will not enter an
   * excluded range.
   */
  if (target->reg == ARM_REG_INVALID)
  {
    if (!check (block->ctx, target->absolute_address))
      return;
  }

  if (target->reg != ARM_REG_INVALID)
  {
    gum_exec_ctx_write_arm_mov_branch_target (block->ctx, target, ARM_REG_R1,
        gc);
    gum_arm_writer_put_call_address_with_arguments (cw,
        GUM_ADDRESS (check), 2,
        GUM_ARG_ADDRESS, GUM_ADDRESS (block->ctx),
        GUM_ARG_REGISTER, ARM_REG_R1);
    gum_arm_writer_put_cmp_reg_imm (cw, ARM_REG_R0, 0);
    gum_arm_writer_put_b_cond_label (cw, ARM_CC_EQ, not_excluded);
  }

  if (call)
  {
    gum_arm_writer_put_call_address_with_arguments (cw,
        GUM_ADDRESS (gum_exec_ctx_begin_call), 2,
        GUM_ARG_ADDRESS, GUM_ADDRESS (block->ctx),
        GUM_ARG_ADDRESS, GUM_ADDRESS (gc->instruction->end));
  }

  gum_exec_block_arm_close_prolog (block, gc);

  /* Emit the original instruction (relocated) */
  gum_arm_relocator_write_one (gc->arm_relocator);

  gum_exec_block_arm_open_prolog (block, gc);

  if (call)
  {
    gum_arm_writer_put_call_address_with_arguments (cw,
        GUM_ADDRESS (gum_exec_ctx_end_call), 1,
        GUM_ARG_ADDRESS, GUM_ADDRESS (block->ctx));
  }

<<<<<<< HEAD
  gum_exec_block_write_arm_handle_continue (block, gc);
=======
  gum_exec_block_write_arm_handle_continue (block, target, gc);
>>>>>>> eed8e3c4

  if (target->reg != ARM_REG_INVALID)
    gum_arm_writer_put_label (cw, not_excluded);
}

static void
gum_exec_block_write_thumb_handle_excluded (GumExecBlock * block,
                                            const GumBranchTarget * target,
                                            gboolean call,
                                            GumGeneratorContext * gc)
{
  GumThumbWriter * cw = gc->thumb_writer;
  gconstpointer not_excluded = cw->code + 1;
  GumCheckExcludedFunc check;

  if (call)
    check = gum_stalker_is_call_excluding;
  else
    check = gum_stalker_is_branch_excluding;

  if (target->reg == ARM_REG_INVALID)
  {
    if (!check (block->ctx, target->absolute_address))
      return;
  }

  if (target->reg != ARM_REG_INVALID)
  {
    gum_exec_ctx_write_thumb_mov_branch_target (block->ctx, target, ARM_REG_R1,
        gc);
    gum_thumb_writer_put_call_address_with_arguments (cw,
        GUM_ADDRESS (check), 2,
        GUM_ARG_ADDRESS, GUM_ADDRESS (block->ctx),
        GUM_ARG_REGISTER, ARM_REG_R1);
    gum_thumb_writer_put_cbz_reg_label (cw, ARM_REG_R0, not_excluded);
  }

  if (call)
  {
    gum_thumb_writer_put_call_address_with_arguments (cw,
        GUM_ADDRESS (gum_exec_ctx_begin_call), 2,
        GUM_ARG_ADDRESS, GUM_ADDRESS (block->ctx),
        GUM_ARG_ADDRESS, GUM_ADDRESS (gc->instruction->end + 1));
  }

  gum_exec_block_thumb_close_prolog (block, gc);

<<<<<<< HEAD
  gum_thumb_relocator_write_peek (gc->thumb_relocator);
=======
  gum_thumb_relocator_write_one (gc->thumb_relocator);
>>>>>>> eed8e3c4

  gum_exec_block_thumb_open_prolog (block, gc);

  if (call)
  {
    gum_thumb_writer_put_call_address_with_arguments (cw,
        GUM_ADDRESS (gum_exec_ctx_end_call), 1,
        GUM_ARG_ADDRESS, GUM_ADDRESS (block->ctx));
  }

<<<<<<< HEAD
  gum_exec_block_write_thumb_handle_continue (block, gc);
=======
  gum_exec_block_write_thumb_handle_continue (block, target, gc);
>>>>>>> eed8e3c4

  if (target->reg != ARM_REG_INVALID)
    gum_thumb_writer_put_label (cw, not_excluded);
}

static void
gum_exec_block_write_arm_handle_not_taken (GumExecBlock * block,
                                           const GumBranchTarget * target,
                                           arm_cc cc,
                                           GumGeneratorContext * gc)
{
  GumExecCtx * ec = block->ctx;
  GumArmWriter * cw = gc->arm_writer;
  gconstpointer taken = cw->code + 1;

  /*
   * Many ARM instructions can be conditionally executed based upon the state of
   * register flags. If our instruction is not always executed (ARM_CC_AL), we
   * emit a branch with the same condition code as the original instruction to
   * bypass the continuation handler.
   */

  if (cc == ARM_CC_AL)
    return;

  gum_arm_writer_put_b_cond_label (cw, cc, taken);

  /*
   * If the branch is not taken on account that the instruction is conditionally
   * executed, then emit any necessary events and continue execution by
   * instrumenting and vectoring to the block immediately after the conditional
   * instruction.
   */
  gum_exec_block_arm_open_prolog (block, gc);

  if ((ec->sink_mask & GUM_EXEC) != 0)
    gum_exec_block_write_arm_exec_event_code (block, gc);

  if ((ec->sink_mask & GUM_BLOCK) != 0)
    gum_exec_block_write_arm_block_event_code (block, gc);

<<<<<<< HEAD
  gum_exec_block_write_arm_handle_continue (block, gc);
=======
  gum_exec_block_write_arm_handle_continue (block, target, gc);
>>>>>>> eed8e3c4

  gum_arm_writer_put_label (cw, taken);
}

static void
gum_exec_block_write_thumb_handle_not_taken (GumExecBlock * block,
                                             const GumBranchTarget * target,
                                             arm_cc cc,
                                             arm_reg cc_reg,
                                             GumGeneratorContext * gc)
{
  GumExecCtx * ec = block->ctx;
  GumThumbWriter * cw = gc->thumb_writer;
  gconstpointer cb_not_taken = cw->code + 1;
  gconstpointer taken = cw->code + 2;

  if (cc_reg != ARM_REG_INVALID)
  {
    if (cc == ARM_CC_EQ)
      gum_thumb_writer_put_cbnz_reg_label (cw, cc_reg, cb_not_taken);
    else if (cc == ARM_CC_NE)
      gum_thumb_writer_put_cbz_reg_label (cw, cc_reg, cb_not_taken);
    else
      g_assert_not_reached ();

    gum_thumb_writer_put_b_label_wide (cw, taken);

    gum_thumb_writer_put_label (cw, cb_not_taken);
  }
  else if (cc != ARM_CC_AL)
  {
    gum_thumb_writer_put_b_cond_label_wide (cw, cc, taken);
  }

  if (cc != ARM_CC_AL)
  {
<<<<<<< HEAD
=======
    gum_thumb_writer_put_b_cond_label_wide (cw, cc, taken);

>>>>>>> eed8e3c4
    gum_exec_block_thumb_open_prolog (block, gc);

    if ((ec->sink_mask & GUM_EXEC) != 0)
      gum_exec_block_write_thumb_exec_event_code (block, gc);

    if ((ec->sink_mask & GUM_BLOCK) != 0)
      gum_exec_block_write_thumb_block_event_code (block, gc);

<<<<<<< HEAD
    gum_exec_block_write_thumb_handle_continue (block, gc);
=======
    gum_exec_block_write_thumb_handle_continue (block, target, gc);
>>>>>>> eed8e3c4

    gum_thumb_writer_put_label (cw, taken);
  }
}

static void
gum_exec_block_write_arm_handle_continue (GumExecBlock * block,
<<<<<<< HEAD
=======
                                          const GumBranchTarget * target,
>>>>>>> eed8e3c4
                                          GumGeneratorContext * gc)
{
  /*
   * Use the address of the end of the current instruction as the address of the
   * next block to execute. This is the case after handling a call instruction
   * to an excluded range whereby upon return you want to continue with the next
   * instruction, or when a conditional instruction is not executed resulting in
   * a branch not being taken. Instrument the block and then vector to it.
   */

  gum_arm_writer_put_call_address_with_arguments (gc->arm_writer,
      GUM_ADDRESS (gum_exec_ctx_replace_block), 2,
      GUM_ARG_ADDRESS, GUM_ADDRESS (block->ctx),
      GUM_ARG_ADDRESS, GUM_ADDRESS (gc->instruction->end));

  gum_exec_block_arm_close_prolog (block, gc);

  gum_exec_block_write_arm_exec_generated_code (gc->arm_writer, block->ctx);
}

static void
gum_exec_block_write_thumb_handle_continue (GumExecBlock * block,
<<<<<<< HEAD
=======
                                            const GumBranchTarget * target,
>>>>>>> eed8e3c4
                                            GumGeneratorContext * gc)
{
  gum_thumb_writer_put_call_address_with_arguments (gc->thumb_writer,
      GUM_ADDRESS (gum_exec_ctx_replace_block), 2,
      GUM_ARG_ADDRESS, GUM_ADDRESS (block->ctx),
      GUM_ARG_ADDRESS, GUM_ADDRESS (gc->instruction->end + 1));

  gum_exec_block_thumb_close_prolog (block, gc);

  gum_exec_block_write_thumb_exec_generated_code (gc->thumb_writer, block->ctx);
}

static void
gum_exec_block_write_arm_handle_writeback (GumExecBlock * block,
                                           const GumWriteback * writeback,
                                           GumGeneratorContext * gc)
{
  GumArmWriter * cw = gc->arm_writer;
  gssize offset;

  if (writeback->target == ARM_REG_INVALID)
    return;

  offset = writeback->offset;
  if (offset >= 0)
    gum_arm_writer_put_add_reg_u32 (cw, writeback->target, offset);
  else
    gum_arm_writer_put_sub_reg_u32 (cw, writeback->target, -offset);
}

static void
gum_exec_block_write_arm_exec_generated_code (GumArmWriter * cw,
                                              GumExecCtx * ctx)
{
  gconstpointer not_thumb;

  /*
   * This function writes code to vector to the address of the last instrumented
   * block. Given that this code is emitted before the block is actually
   * instrumented, the value of ctx->resume_at will change between this code
   * being emitted and it being executed. It must therefore use &ctx->resume_at
   * and re-read the value from memory at runtime.
   *
   * This however means that we must use a scratch register to calculate the
   * final address. Given that this is also used to transition between blocks
   * within a function, we cannot rely upon the fact the R12 is a callee saved
   * register and clobber the value since it may be being used within the
   * function scope. We therefore push and pop this register to and from the
   * stack.
   */
  gum_arm_writer_put_push_registers (cw, 1, ARM_REG_R12);
  gum_arm_writer_put_ldr_reg_address (cw, ARM_REG_R12,
      GUM_ADDRESS (&ctx->resume_at));
  gum_arm_writer_put_ldr_reg_reg_offset (cw, ARM_REG_R12, ARM_REG_R12, 0);

  gum_arm_writer_put_push_registers (cw, 2, ARM_REG_R0, ARM_REG_R1);
  gum_arm_writer_put_mov_reg_cpsr (cw, ARM_REG_R1);
  gum_arm_writer_put_ands_reg_reg_imm (cw, ARM_REG_R0, ARM_REG_R12, 1);

  not_thumb = cw->code + 1;
  gum_arm_writer_put_b_cond_label (cw, ARM_CC_EQ, not_thumb);
  gum_arm_writer_put_mov_cpsr_reg (cw, ARM_REG_R1);
  gum_arm_writer_put_pop_registers (cw, 2, ARM_REG_R0, ARM_REG_R1);
  gum_arm_writer_put_add_reg_reg_imm (cw, ARM_REG_SP, ARM_REG_SP, 4);
  gum_arm_writer_put_bx_reg (cw, ARM_REG_R12);

  gum_arm_writer_put_label (cw, not_thumb);
  gum_arm_writer_put_mov_cpsr_reg (cw, ARM_REG_R1);
  gum_arm_writer_put_pop_registers (cw, 3, ARM_REG_R0, ARM_REG_R1, ARM_REG_R12);

  /*
   * Here we push the values of R0 which we will use as scratch space and PC we
   * will overwrite the value of PC on the stack at (SP+4) with the value from
   * resume_at before we subsequently pop both registers. This allows us to
   * branch to an arbitrary address without clobbering any registers.
   */
  gum_arm_writer_put_push_registers (cw, 2, ARM_REG_R0, ARM_REG_PC);
  gum_arm_writer_put_ldr_reg_address (cw, ARM_REG_R0,
      GUM_ADDRESS (&ctx->resume_at));
  gum_arm_writer_put_ldr_reg_reg_offset (cw, ARM_REG_R0, ARM_REG_R0, 0);

  gum_arm_writer_put_str_reg_reg_offset (cw, ARM_REG_R0, ARM_REG_SP, 4);
  gum_arm_writer_put_pop_registers (cw, 2, ARM_REG_R0, ARM_REG_PC);
}

static void
gum_exec_block_write_thumb_exec_generated_code (GumThumbWriter * cw,
                                                GumExecCtx * ctx)
{
  gconstpointer thumb;

  gum_thumb_writer_put_push_regs (cw, 1, ARM_REG_R0);
  gum_thumb_writer_put_ldr_reg_address (cw, ARM_REG_R0,
      GUM_ADDRESS (&ctx->resume_at));
  gum_thumb_writer_put_ldr_reg_reg_offset (cw, ARM_REG_R0, ARM_REG_R0, 0);
  gum_thumb_writer_put_push_regs (cw, 1, ARM_REG_R0);

  gum_thumb_writer_put_and_reg_reg_imm (cw, ARM_REG_R0, ARM_REG_R0, 1);

  thumb = cw->code + 1;
  gum_thumb_writer_put_cbnz_reg_label (cw, ARM_REG_R0, thumb);
  gum_thumb_writer_put_pop_regs (cw, 1, ARM_REG_R0);
  gum_thumb_writer_put_mov_reg_reg (cw, ARM_REG_R12, ARM_REG_R0);
  gum_thumb_writer_put_pop_regs (cw, 1, ARM_REG_R0);
  gum_thumb_writer_put_bx_reg (cw, ARM_REG_R12);

  gum_thumb_writer_put_label (cw, thumb);
  gum_thumb_writer_put_pop_regs (cw, 1, ARM_REG_R0);
  gum_thumb_writer_put_pop_regs (cw, 1, ARM_REG_R0);

<<<<<<< HEAD
  /*
   * We cant push PC in thumb encoding without thumb 2, we clobber the value so
   * so it doesn't matter what we push. It ends up popped back into PC
  */
  gum_thumb_writer_put_push_regs (cw, 2, ARM_REG_R0, ARM_REG_R1);
=======
  gum_thumb_writer_put_push_regs (cw, 2, ARM_REG_R0, ARM_REG_PC);
>>>>>>> eed8e3c4
  gum_thumb_writer_put_ldr_reg_address (cw, ARM_REG_R0,
      GUM_ADDRESS (&ctx->resume_at));
  gum_thumb_writer_put_ldr_reg_reg_offset (cw, ARM_REG_R0, ARM_REG_R0, 0);
  gum_thumb_writer_put_str_reg_reg_offset (cw, ARM_REG_R0, ARM_REG_SP, 4);
  gum_thumb_writer_put_pop_regs (cw, 2, ARM_REG_R0, ARM_REG_PC);
}

static void
gum_exec_block_write_arm_call_event_code (GumExecBlock * block,
                                          const GumBranchTarget * target,
                                          GumGeneratorContext * gc)
{
  gum_exec_ctx_write_arm_mov_branch_target (block->ctx, target, ARM_REG_R2, gc);
  gum_arm_writer_put_call_address_with_arguments (gc->arm_writer,
      GUM_ADDRESS (gum_exec_ctx_emit_call_event), 3,
      GUM_ARG_ADDRESS, GUM_ADDRESS (block->ctx),
      GUM_ARG_ADDRESS, GUM_ADDRESS (gc->instruction->begin),
      GUM_ARG_REGISTER, ARM_REG_R2);
}

static void
gum_exec_block_write_thumb_call_event_code (GumExecBlock * block,
                                            const GumBranchTarget * target,
                                            GumGeneratorContext * gc)
{
  gum_exec_ctx_write_thumb_mov_branch_target (block->ctx, target, ARM_REG_R2,
      gc);
  gum_thumb_writer_put_call_address_with_arguments (gc->thumb_writer,
      GUM_ADDRESS (gum_exec_ctx_emit_call_event), 3,
      GUM_ARG_ADDRESS, GUM_ADDRESS (block->ctx),
      GUM_ARG_ADDRESS, GUM_ADDRESS (gc->instruction->begin),
      GUM_ARG_REGISTER, ARM_REG_R2);
}

static void
gum_exec_block_write_arm_ret_event_code (GumExecBlock * block,
                                         const GumBranchTarget * target,
                                         GumGeneratorContext * gc)
{
  gum_exec_ctx_write_arm_mov_branch_target (block->ctx, target, ARM_REG_R2, gc);
  gum_arm_writer_put_call_address_with_arguments (gc->arm_writer,
      GUM_ADDRESS (gum_exec_ctx_emit_ret_event), 3,
      GUM_ARG_ADDRESS, GUM_ADDRESS (block->ctx),
      GUM_ARG_ADDRESS, GUM_ADDRESS (gc->instruction->begin),
      GUM_ARG_REGISTER, ARM_REG_R2);
}

static void
gum_exec_block_write_thumb_ret_event_code (GumExecBlock * block,
                                           const GumBranchTarget * target,
                                           GumGeneratorContext * gc)
{
  gum_exec_ctx_write_thumb_mov_branch_target (block->ctx, target, ARM_REG_R2,
      gc);
  gum_thumb_writer_put_call_address_with_arguments (gc->thumb_writer,
      GUM_ADDRESS (gum_exec_ctx_emit_ret_event), 3,
      GUM_ARG_ADDRESS, GUM_ADDRESS (block->ctx),
      GUM_ARG_ADDRESS, GUM_ADDRESS (gc->instruction->begin),
      GUM_ARG_REGISTER, ARM_REG_R2);
}

static void
gum_exec_block_write_arm_exec_event_code (GumExecBlock * block,
                                          GumGeneratorContext * gc)
{
  gum_arm_writer_put_call_address_with_arguments (gc->arm_writer,
      GUM_ADDRESS (gum_exec_ctx_emit_exec_event), 2,
      GUM_ARG_ADDRESS, GUM_ADDRESS (block->ctx),
      GUM_ARG_ADDRESS, GUM_ADDRESS (gc->instruction->begin));
}

static void
gum_exec_block_write_thumb_exec_event_code (GumExecBlock * block,
                                            GumGeneratorContext * gc)
{
  gum_thumb_writer_put_call_address_with_arguments (gc->thumb_writer,
      GUM_ADDRESS (gum_exec_ctx_emit_exec_event), 2,
      GUM_ARG_ADDRESS, GUM_ADDRESS (block->ctx),
      GUM_ARG_ADDRESS, GUM_ADDRESS (gc->instruction->begin));
}

static void
gum_exec_block_write_arm_block_event_code (GumExecBlock * block,
                                           GumGeneratorContext * gc)
{
  gum_arm_writer_put_call_address_with_arguments (gc->arm_writer,
      GUM_ADDRESS (gum_exec_ctx_emit_block_event), 3,
      GUM_ARG_ADDRESS, GUM_ADDRESS (block->ctx),
      GUM_ARG_ADDRESS, GUM_ADDRESS (gc->arm_relocator->input_start),
      GUM_ARG_ADDRESS, GUM_ADDRESS (gc->arm_relocator->input_cur));
}

static void
gum_exec_block_write_thumb_block_event_code (GumExecBlock * block,
                                             GumGeneratorContext * gc)
{
  gum_thumb_writer_put_call_address_with_arguments (gc->thumb_writer,
      GUM_ADDRESS (gum_exec_ctx_emit_block_event), 3,
      GUM_ARG_ADDRESS, GUM_ADDRESS (block->ctx),
      GUM_ARG_ADDRESS, GUM_ADDRESS (gc->thumb_relocator->input_start),
      GUM_ARG_ADDRESS, GUM_ADDRESS (gc->thumb_relocator->input_cur));
}

static void
gum_exec_block_write_arm_push_stack_frame (GumExecBlock * block,
                                           gpointer ret_real_address,
                                           GumGeneratorContext * gc)
{
  gum_arm_writer_put_call_address_with_arguments (gc->arm_writer,
      GUM_ADDRESS (gum_exec_block_push_stack_frame), 2,
      GUM_ARG_ADDRESS, GUM_ADDRESS (block->ctx),
      GUM_ARG_ADDRESS, GUM_ADDRESS (ret_real_address));
}

static void
gum_exec_block_write_thumb_push_stack_frame (GumExecBlock * block,
                                             gpointer ret_real_address,
                                             GumGeneratorContext * gc)
{
  gum_thumb_writer_put_call_address_with_arguments (gc->thumb_writer,
      GUM_ADDRESS (gum_exec_block_push_stack_frame), 2,
      GUM_ARG_ADDRESS, GUM_ADDRESS (block->ctx),
      GUM_ARG_ADDRESS, GUM_ADDRESS (ret_real_address));
}

static void
gum_exec_block_push_stack_frame (GumExecCtx * ctx,
                                 gpointer ret_real_address)
{
  if (ctx->current_frame != ctx->frames)
  {
    ctx->current_frame->real_address = ret_real_address;
    ctx->current_frame--;
  }
}

static void
gum_exec_block_write_arm_pop_stack_frame (GumExecBlock * block,
                                          const GumBranchTarget * target,
                                          GumGeneratorContext * gc)
{
  gum_exec_ctx_write_arm_mov_branch_target (block->ctx, target, ARM_REG_R1, gc);
  gum_arm_writer_put_call_address_with_arguments (gc->arm_writer,
      GUM_ADDRESS (gum_exec_block_pop_stack_frame), 2,
      GUM_ARG_ADDRESS, GUM_ADDRESS (block->ctx),
      GUM_ARG_REGISTER, ARM_REG_R1);
}

static void
gum_exec_block_write_thumb_pop_stack_frame (GumExecBlock * block,
                                            const GumBranchTarget * target,
                                            GumGeneratorContext * gc)
{
  gum_exec_ctx_write_thumb_mov_branch_target (block->ctx, target, ARM_REG_R1,
      gc);
  gum_thumb_writer_put_call_address_with_arguments (gc->thumb_writer,
      GUM_ADDRESS (gum_exec_block_pop_stack_frame), 2,
      GUM_ARG_ADDRESS, GUM_ADDRESS (block->ctx),
      GUM_ARG_REGISTER, ARM_REG_R1);
}

static void
gum_exec_block_pop_stack_frame (GumExecCtx * ctx,
                                gpointer ret_real_address)
{
  /*
   * Since with ARM32, there is no clear CALL and RET instructions, it is
   * difficult to determine the difference between instructions being used to
   * perform a CALL, a BRANCH or a RETURN. We therefore check to see if the
   * target address is the return address from a previous call instruction to
   * determine whether to pop the frame from the stack. Note, however, that this
   * approach may not work in the event that the user be allowed to make
   * call-outs to modify the control flow.
   */
  if (ctx->current_frame != ctx->first_frame)
  {
    GumExecFrame * next_frame = ctx->current_frame + 1;
    if (next_frame->real_address == ret_real_address)
      ctx->current_frame = next_frame;
  }
}

static void
gum_exec_block_arm_open_prolog (GumExecBlock * block,
                                GumGeneratorContext * gc)
{
  gum_exec_ctx_write_arm_prolog (block->ctx, gc->arm_writer);
}

static void
gum_exec_block_thumb_open_prolog (GumExecBlock * block,
                                  GumGeneratorContext * gc)
{
  gum_exec_ctx_write_thumb_prolog (block->ctx, gc->thumb_writer);
}

static void
gum_exec_block_arm_close_prolog (GumExecBlock * block,
                                 GumGeneratorContext * gc)
{
  gum_exec_ctx_write_arm_epilog (block->ctx, gc->arm_writer);
}

static void
gum_exec_block_thumb_close_prolog (GumExecBlock * block,
                                   GumGeneratorContext * gc)
{
  gum_exec_ctx_write_thumb_epilog (block->ctx, gc->thumb_writer);
}

static gboolean
gum_stalker_is_thumb (gconstpointer address)
{
  return (GPOINTER_TO_SIZE (address) & 0x1) != 0;
}

static gboolean
gum_stalker_is_kuser_helper (gconstpointer address)
{
#ifdef HAVE_LINUX
  switch (GPOINTER_TO_SIZE (address))
  {
    case 0xffff0fa0: /* __kernel_memory_barrier */
    case 0xffff0fc0: /* __kernel_cmpxchg */
    case 0xffff0fe0: /* __kernel_get_tls */
    case 0xffff0f60: /* __kernel_cmpxchg64 */
      return TRUE;
    default:
      return FALSE;
  }
#else
  return FALSE;
#endif
}<|MERGE_RESOLUTION|>--- conflicted
+++ resolved
@@ -98,20 +98,13 @@
 
   GumStalkerTransformer * transformer;
   void (* transform_block_impl) (GumStalkerTransformer * self,
-<<<<<<< HEAD
-      GumStalkerIterator * iterator, GumStalkerWriter * output);
-=======
       GumStalkerIterator * iterator, GumStalkerOutput * output);
->>>>>>> eed8e3c4
   GQueue callout_entries;
   GumSpinlock callout_lock;
   GumEventSink * sink;
   gboolean sink_started;
   GumEventType sink_mask;
-<<<<<<< HEAD
   gpointer last_exec_location;
-=======
->>>>>>> eed8e3c4
   void (* sink_process_impl) (GumEventSink * self, const GumEvent * ev);
 
   gboolean unfollow_called_while_still_following;
@@ -266,14 +259,11 @@
     const cs_insn ** insn);
 static void gum_stalker_iterator_arm_keep (GumStalkerIterator * self);
 static void gum_stalker_iterator_thumb_keep (GumStalkerIterator * self);
-<<<<<<< HEAD
 static void gum_stalker_iterator_handle_thumb_branch_insn (
     GumStalkerIterator * self, const cs_insn * insn);
 static void gum_stalker_iterator_handle_thumb_it_insn (
     GumStalkerIterator * self);
 
-=======
->>>>>>> eed8e3c4
 
 static void gum_stalker_get_target_address (const cs_insn * insn,
     gboolean thumb, GumBranchTarget * target, guint16 * mask);
@@ -340,15 +330,9 @@
     const GumBranchTarget * target, arm_cc cc, arm_reg cc_reg,
     GumGeneratorContext * gc);
 static void gum_exec_block_write_arm_handle_continue (GumExecBlock * block,
-<<<<<<< HEAD
     GumGeneratorContext * gc);
 static void gum_exec_block_write_thumb_handle_continue (GumExecBlock * block,
     GumGeneratorContext * gc);
-=======
-    const GumBranchTarget * target, GumGeneratorContext * gc);
-static void gum_exec_block_write_thumb_handle_continue (GumExecBlock * block,
-    const GumBranchTarget * target, GumGeneratorContext * gc);
->>>>>>> eed8e3c4
 static void gum_exec_block_write_arm_handle_writeback (GumExecBlock * block,
     const GumWriteback * writeback, GumGeneratorContext * gc);
 static void gum_exec_block_write_arm_exec_generated_code (GumArmWriter * cw,
@@ -991,7 +975,6 @@
 gum_stalker_freeze (GumStalker * self,
                     gpointer code,
                     gsize size)
-<<<<<<< HEAD
 {
   if (!self->is_rwx_supported)
     gum_memory_mark_code (code, size);
@@ -1024,40 +1007,6 @@
 static void
 gum_exec_ctx_finalize_callouts (GumExecCtx * ctx)
 {
-=======
-{
-  if (!self->is_rwx_supported)
-    gum_memory_mark_code (code, size);
-
-  gum_clear_cache (code, size);
-}
-
-static void
-gum_exec_ctx_dispose_callouts (GumExecCtx * ctx)
-{
-  GList * cur;
-
-  gum_spinlock_acquire (&ctx->callout_lock);
-
-  for (cur = ctx->callout_entries.head; cur != NULL; cur = cur->next)
-  {
-    GumCalloutEntry * entry = cur->data;
-
-    if (entry->data_destroy != NULL)
-      entry->data_destroy (entry->data);
-
-    entry->callout = NULL;
-    entry->data = NULL;
-    entry->data_destroy = NULL;
-  }
-
-  gum_spinlock_release (&ctx->callout_lock);
-}
-
-static void
-gum_exec_ctx_finalize_callouts (GumExecCtx * ctx)
-{
->>>>>>> eed8e3c4
   GList * cur;
 
   for (cur = ctx->callout_entries.head; cur != NULL; cur = cur->next)
@@ -1260,10 +1209,7 @@
   GumArmRelocator * rl;
   GumGeneratorContext gc;
   GumStalkerIterator iterator;
-<<<<<<< HEAD
-=======
   GumStalkerOutput output;
->>>>>>> eed8e3c4
   gboolean all_labels_resolved;
 
   block = gum_exec_block_obtain (ctx, real_address, code_address_ptr);
@@ -1298,19 +1244,12 @@
   iterator.instruction.begin = NULL;
   iterator.instruction.end = NULL;
 
-<<<<<<< HEAD
-  ctx->pending_calls++;
-
-  ctx->transform_block_impl (ctx->transformer, &iterator,
-      (GumStalkerWriter *) cw);
-=======
   output.writer.arm = cw;
   output.encoding = GUM_INSTRUCTION_DEFAULT;
 
   ctx->pending_calls++;
 
   ctx->transform_block_impl (ctx->transformer, &iterator, &output);
->>>>>>> eed8e3c4
 
   ctx->pending_calls--;
 
@@ -1350,10 +1289,7 @@
   GumThumbRelocator * rl;
   GumGeneratorContext gc;
   GumStalkerIterator iterator;
-<<<<<<< HEAD
-=======
   GumStalkerOutput output;
->>>>>>> eed8e3c4
   gboolean all_labels_resolved;
 
   block = gum_exec_block_obtain (ctx, real_address, code_address_ptr);
@@ -1389,19 +1325,12 @@
   iterator.instruction.begin = NULL;
   iterator.instruction.end = NULL;
 
-<<<<<<< HEAD
-  ctx->pending_calls++;
-
-  ctx->transform_block_impl (ctx->transformer, &iterator,
-      (GumStalkerWriter *) cw);
-=======
   output.writer.thumb = cw;
   output.encoding = GUM_INSTRUCTION_SPECIAL;
 
   ctx->pending_calls++;
 
   ctx->transform_block_impl (ctx->transformer, &iterator, &output);
->>>>>>> eed8e3c4
 
   ctx->pending_calls--;
 
@@ -1484,11 +1413,7 @@
     return FALSE;
 
   instruction->begin = GSIZE_TO_POINTER (instruction->ci->address);
-<<<<<<< HEAD
   instruction->end = (guint8 *) rl->input_cur;
-=======
-  instruction->end = instruction->begin + instruction->ci->size;
->>>>>>> eed8e3c4
 
   self->generator_context->instruction = instruction;
 
@@ -1540,11 +1465,7 @@
     return FALSE;
 
   instruction->begin = GSIZE_TO_POINTER (instruction->ci->address);
-<<<<<<< HEAD
   instruction->end = (guint8 *) rl->input_cur;
-=======
-  instruction->end = instruction->begin + instruction->ci->size;
->>>>>>> eed8e3c4
 
   self->generator_context->instruction = instruction;
 
@@ -1682,7 +1603,6 @@
             *(guint32 *) gc->instruction->begin, insn->id);
       }
     }
-<<<<<<< HEAD
 
     if (gum_thumb_relocator_eob (gc->thumb_relocator))
       g_print ("\n");
@@ -1832,60 +1752,6 @@
    */
   gum_exec_block_thumb_open_prolog (block, gc);
   gum_exec_block_write_thumb_handle_continue (block, gc);
-=======
-  }
-
-  if (gum_thumb_relocator_eob (gc->thumb_relocator))
-  {
-    GumBranchTarget target;
-    guint16 mask;
-    cs_arm * arm = &insn->detail->arm;
-
-    if (g_debug)
-      g_print ("\n");
-
-    gum_stalker_get_target_address (insn, TRUE, &target, &mask);
-
-    switch (insn->id)
-    {
-      case ARM_INS_B:
-      case ARM_INS_BX:
-      case ARM_INS_LDR:
-        gum_exec_block_virtualize_thumb_branch_insn (block, &target, arm->cc,
-            ARM_REG_INVALID, gc);
-        break;
-      case ARM_INS_CBZ:
-        g_assert (arm->operands[0].type == ARM_OP_REG);
-        gum_exec_block_virtualize_thumb_branch_insn (block, &target, ARM_CC_EQ,
-            arm->operands[0].reg, gc);
-        break;
-      case ARM_INS_CBNZ:
-        g_assert (arm->operands[0].type == ARM_OP_REG);
-        gum_exec_block_virtualize_thumb_branch_insn (block, &target, ARM_CC_NE,
-            arm->operands[0].reg, gc);
-        break;
-      case ARM_INS_BL:
-      case ARM_INS_BLX:
-        gum_exec_block_virtualize_thumb_call_insn (block, &target, gc);
-        break;
-      case ARM_INS_POP:
-      case ARM_INS_LDM:
-        gum_exec_block_virtualize_thumb_ret_insn (block, &target, mask, gc);
-        break;
-      case ARM_INS_SMC:
-      case ARM_INS_HVC:
-        g_error ("not implemented");
-        break;
-      default:
-        g_assert_not_reached ();
-        break;
-    }
-  }
-  else
-  {
-    gum_exec_block_dont_virtualize_thumb_insn (block, gc);
-  }
->>>>>>> eed8e3c4
 }
 
 static void
@@ -2278,7 +2144,6 @@
   GumEvent ev;
   GumExecEvent * exec = &ev.exec;
 
-<<<<<<< HEAD
   /*
    * Suppress generation  of multiple EXEC events for IT blocks. An exec event
    * is already generated for the IT block, but a subsequent one may be
@@ -2291,8 +2156,6 @@
 
   ctx->last_exec_location = location;
 
-=======
->>>>>>> eed8e3c4
   ev.type = GUM_EXEC;
 
   exec->location = location;
@@ -2533,7 +2396,6 @@
       ARM_REG_R11, ARM_REG_R12);
   immediate_for_sp += 5 * 4;
 
-<<<<<<< HEAD
   /*
    * Note that we stash the CPSR (flags) here first since the thumb instruction
    * set doesn't support short form instructions for SUB. Hence, the calculation
@@ -2546,15 +2408,6 @@
 
   gum_thumb_writer_put_add_reg_reg_imm (cw, ARM_REG_R2, ARM_REG_SP,
       immediate_for_sp);
-=======
-  gum_thumb_writer_put_add_reg_reg_imm (cw, ARM_REG_R2, ARM_REG_SP,
-      immediate_for_sp);
-
-  gum_thumb_writer_put_sub_reg_reg_reg (cw, ARM_REG_R1, ARM_REG_R1,
-      ARM_REG_R1);
-
-  gum_thumb_writer_put_mov_cpsr_to_reg (cw, ARM_REG_R0);
->>>>>>> eed8e3c4
 
   gum_thumb_writer_put_push_regs (cw, 3,
       ARM_REG_R0, ARM_REG_R1, ARM_REG_R2);
@@ -3408,11 +3261,7 @@
     gum_exec_block_arm_close_prolog (block, gc);
   }
 
-<<<<<<< HEAD
   gum_arm_relocator_write_all (gc->arm_relocator);
-=======
-  gum_arm_relocator_write_one (gc->arm_relocator);
->>>>>>> eed8e3c4
 }
 
 static void
@@ -3428,11 +3277,7 @@
     gum_exec_block_thumb_close_prolog (block, gc);
   }
 
-<<<<<<< HEAD
   gum_thumb_relocator_write_all (gc->thumb_relocator);
-=======
-  gum_thumb_relocator_write_one (gc->thumb_relocator);
->>>>>>> eed8e3c4
 }
 
 static void
@@ -3496,11 +3341,7 @@
         GUM_ARG_ADDRESS, GUM_ADDRESS (block->ctx));
   }
 
-<<<<<<< HEAD
   gum_exec_block_write_arm_handle_continue (block, gc);
-=======
-  gum_exec_block_write_arm_handle_continue (block, target, gc);
->>>>>>> eed8e3c4
 
   if (target->reg != ARM_REG_INVALID)
     gum_arm_writer_put_label (cw, not_excluded);
@@ -3548,11 +3389,7 @@
 
   gum_exec_block_thumb_close_prolog (block, gc);
 
-<<<<<<< HEAD
   gum_thumb_relocator_write_peek (gc->thumb_relocator);
-=======
-  gum_thumb_relocator_write_one (gc->thumb_relocator);
->>>>>>> eed8e3c4
 
   gum_exec_block_thumb_open_prolog (block, gc);
 
@@ -3563,11 +3400,7 @@
         GUM_ARG_ADDRESS, GUM_ADDRESS (block->ctx));
   }
 
-<<<<<<< HEAD
   gum_exec_block_write_thumb_handle_continue (block, gc);
-=======
-  gum_exec_block_write_thumb_handle_continue (block, target, gc);
->>>>>>> eed8e3c4
 
   if (target->reg != ARM_REG_INVALID)
     gum_thumb_writer_put_label (cw, not_excluded);
@@ -3609,11 +3442,7 @@
   if ((ec->sink_mask & GUM_BLOCK) != 0)
     gum_exec_block_write_arm_block_event_code (block, gc);
 
-<<<<<<< HEAD
   gum_exec_block_write_arm_handle_continue (block, gc);
-=======
-  gum_exec_block_write_arm_handle_continue (block, target, gc);
->>>>>>> eed8e3c4
 
   gum_arm_writer_put_label (cw, taken);
 }
@@ -3650,11 +3479,6 @@
 
   if (cc != ARM_CC_AL)
   {
-<<<<<<< HEAD
-=======
-    gum_thumb_writer_put_b_cond_label_wide (cw, cc, taken);
-
->>>>>>> eed8e3c4
     gum_exec_block_thumb_open_prolog (block, gc);
 
     if ((ec->sink_mask & GUM_EXEC) != 0)
@@ -3663,11 +3487,7 @@
     if ((ec->sink_mask & GUM_BLOCK) != 0)
       gum_exec_block_write_thumb_block_event_code (block, gc);
 
-<<<<<<< HEAD
     gum_exec_block_write_thumb_handle_continue (block, gc);
-=======
-    gum_exec_block_write_thumb_handle_continue (block, target, gc);
->>>>>>> eed8e3c4
 
     gum_thumb_writer_put_label (cw, taken);
   }
@@ -3675,10 +3495,6 @@
 
 static void
 gum_exec_block_write_arm_handle_continue (GumExecBlock * block,
-<<<<<<< HEAD
-=======
-                                          const GumBranchTarget * target,
->>>>>>> eed8e3c4
                                           GumGeneratorContext * gc)
 {
   /*
@@ -3701,10 +3517,6 @@
 
 static void
 gum_exec_block_write_thumb_handle_continue (GumExecBlock * block,
-<<<<<<< HEAD
-=======
-                                            const GumBranchTarget * target,
->>>>>>> eed8e3c4
                                             GumGeneratorContext * gc)
 {
   gum_thumb_writer_put_call_address_with_arguments (gc->thumb_writer,
@@ -3815,15 +3627,11 @@
   gum_thumb_writer_put_pop_regs (cw, 1, ARM_REG_R0);
   gum_thumb_writer_put_pop_regs (cw, 1, ARM_REG_R0);
 
-<<<<<<< HEAD
   /*
    * We cant push PC in thumb encoding without thumb 2, we clobber the value so
    * so it doesn't matter what we push. It ends up popped back into PC
   */
   gum_thumb_writer_put_push_regs (cw, 2, ARM_REG_R0, ARM_REG_R1);
-=======
-  gum_thumb_writer_put_push_regs (cw, 2, ARM_REG_R0, ARM_REG_PC);
->>>>>>> eed8e3c4
   gum_thumb_writer_put_ldr_reg_address (cw, ARM_REG_R0,
       GUM_ADDRESS (&ctx->resume_at));
   gum_thumb_writer_put_ldr_reg_reg_offset (cw, ARM_REG_R0, ARM_REG_R0, 0);
