--- conflicted
+++ resolved
@@ -242,11 +242,7 @@
   /* Padded 16-bit types */
   struct
   {
-<<<<<<< HEAD
-    guchar _pad16[2];
-=======
     guint8 _pad16[2];
->>>>>>> 403914fd
     union
     {
       gint16 v_sint16;
@@ -254,17 +250,10 @@
     };
   };
 
-<<<<<<< HEAD
-  /* Padded 8-bit types */
-  struct
-  {
-    guchar _pad8[3];
-=======
   /* padded 8-bit types */
   struct
   {
     guint8 _pad8[3];
->>>>>>> 403914fd
     union
     {
       gchar v_schar;
