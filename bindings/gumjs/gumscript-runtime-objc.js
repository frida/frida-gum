--- conflicted
+++ resolved
@@ -30,11 +30,6 @@
             get: function () {
                 return api !== null;
             }
-        });
-
-        Object.defineProperty(this, 'nil', {
-            enumerable: true,
-            value: new ObjCObject(NULL)
         });
 
         Object.defineProperty(this, 'api', {
@@ -339,22 +334,6 @@
             return registry;
         }
 
-        function getPointer(obj) {
-            if (typeof obj === 'string') {
-                return new NativePointer(obj);
-            }
-            if (obj instanceof NativePointer) {
-                return obj;
-            }
-            if (obj instanceof ObjCObject) {
-                return obj.handle;
-            }
-            if (typeof obj === 'object' && obj.hasOwnProperty('handle')) {
-                return getPointer(obj.handle);
-            }
-            throw new Error("Expected NativePointer or ObjC.Object instance");
-        }
-
         const objCObjectBuiltins = {
             "prototype": true,
             "handle": true,
@@ -363,7 +342,6 @@
             "toString": true,
             "valueOf": true,
             "equals": true,
-            "isNil": true,
             "$kind": true,
             "$super": true,
             "$superClass": true,
@@ -389,7 +367,7 @@
             let cachedNativeMethodNames = null;
             let weakRef = null;
 
-            handle = getPointer(handle);
+            handle = getHandle(handle);
 
             const self = Proxy.create({
                 has(name) {
@@ -414,14 +392,7 @@
                             const description = target.description();
                             return description.UTF8String.bind(description);
                         case "equals":
-                            return function equals (ptr) {
-                                ptr = getPointer(ptr);
-                                return handle.equals(ptr);
-                            };
-                        case "isNil":
-                            return function isNil () {
-                                return this.equals(ObjC.nil);
-                            };
+                            return equals;
                         case "$kind":
                             if (cachedKind === null) {
                                 if (isClass())
@@ -497,11 +468,6 @@
                             }
                             return cachedNativeMethodNames;
                         default:
-                            if (handle.isNull()) {
-                                return function() {
-                                    return 0;
-                                };
-                            }
                             if (protocol) {
                                 const details = findProtocolMethod(name);
                                 if (details === null || !details.implemented)
@@ -784,6 +750,10 @@
                 return {
                     handle: handle.toString()
                 };
+            }
+
+            function equals(ptr) {
+                return handle.equals(getHandle(ptr));
             }
         }
 
@@ -1050,9 +1020,18 @@
             return new ObjCObject(classHandle);
         }
 
+        function getHandle(obj) {
+            if (obj instanceof NativePointer)
+                return obj;
+            else if (typeof obj === 'object' && obj.hasOwnProperty('handle'))
+                return obj.handle;
+            else
+                throw new Error("Expected NativePointer or ObjC.Object instance");
+        }
+
         function bind(obj, data) {
-            const handle = getPointer(obj);
-            const self = new ObjCObject(handle);
+            const handle = getHandle(obj);
+            const self = (obj instanceof ObjCObject) ? obj : new ObjCObject(handle);
             bindings[handle.toString()] = {
                 self: self,
                 super: self.$super,
@@ -1061,7 +1040,7 @@
         }
 
         function unbind(obj) {
-            const handle = getPointer(obj);
+            const handle = getHandle(obj);
             delete bindings[handle.toString()];
         }
 
@@ -1070,11 +1049,11 @@
         }
 
         function getBinding(obj) {
-            const handle = getPointer(obj);
+            const handle = getHandle(obj);
             const key = handle.toString();
             let binding = bindings[key];
             if (binding === undefined) {
-                const self = new ObjCObject(handle);
+                const self = (obj instanceof ObjCObject) ? obj : new ObjCObject(handle);
                 binding = {
                     self: self,
                     super: self.$super,
@@ -1092,9 +1071,6 @@
                 cls = specifier.class;
                 if (specifier.hasOwnProperty('subclasses'))
                     subclasses = specifier.subclasses;
-            }
-            if (typeof cls === 'string') {
-                cls = ObjC.classes[cls];
             }
             if (!(cls instanceof ObjCObject && (cls.$kind === 'class' || cls.$kind === 'meta-class')))
                 throw new Error("Expected an ObjC.Object for a class or meta-class");
@@ -1185,12 +1161,12 @@
             Object.defineProperty(m, 'implementation', {
                 enumerable: true,
                 get: function () {
-                    const h = getHandle();
+                    const h = getMethodHandle();
 
                     return new NativeFunction(api.method_getImplementation(h), m.returnType, m.argumentTypes);
                 },
                 set: function (imp) {
-                    const h = getHandle();
+                    const h = getMethodHandle();
 
                     if (oldImp === null)
                         oldImp = api.method_getImplementation(h);
@@ -1216,7 +1192,7 @@
                 value: types
             });
 
-            function getHandle() {
+            function getMethodHandle() {
                 if (handle === null) {
                     if (owner.$kind === 'instance') {
                         let cur = owner;
@@ -1739,7 +1715,7 @@
         ];
         let remaining = 0;
         pending.forEach(function (api) {
-<<<<<<< HEAD
+            const isObjCApi = api.module === 'libobjc.A.dylib';
             const functions = api.functions || {};
             const variables = api.variables || {};
             const optionals = api.optionals || {};
@@ -1760,43 +1736,12 @@
                     const signature = functions[name];
                     if (typeof signature === 'function') {
                         signature.call(temporaryApi, exp.address);
+                        if (isObjCApi)
+                            signature.call(cachedObjCApi, exp.address);
                     } else {
                         temporaryApi[name] = new NativeFunction(exp.address, signature[0], signature[1]);
-=======
-            const pendingFunctions = api.functions;
-            const pendingVariables = api.variables;
-            remaining += Object.keys(pendingFunctions).length + Object.keys(pendingVariables).length;
-            Module.enumerateExports(api.module, {
-                onMatch: function (exp) {
-                    const name = exp.name;
-                    if (exp.type === 'function') {
-                        const signature = pendingFunctions[name];
-                        if (signature) {
-                            if (typeof signature === 'function') {
-                                signature.call(temporaryApi, exp.address);
-                                if (api.module === 'libobjc.A.dylib') {
-                                    signature.call(cachedObjCApi, exp.address);
-                                }
-                            } else {
-                                temporaryApi[name] = new NativeFunction(exp.address, signature[0], signature[1]);
-                                if (api.module === 'libobjc.A.dylib') {
-                                    cachedObjCApi[name] = temporaryApi[name];
-                                }
-                            }
-                            delete pendingFunctions[name];
-                            remaining--;
-                        }
-                    } else if (exp.type === 'variable') {
-                        const handler = pendingVariables[name];
-                        if (handler) {
-                            handler.call(temporaryApi, exp.address);
-                            delete pendingVariables[name];
-                            remaining--;
-                        }
-                    }
-                    if (remaining === 0) {
-                        return 'stop';
->>>>>>> f6086ce0
+                        if (isObjCApi)
+                            cachedObjCApi[name] = temporaryApi[name];
                     }
                     remaining--;
                 } else {
